--- conflicted
+++ resolved
@@ -151,59 +151,11 @@
         if (!gus->irqstatus && gus->irq != -1) picintc(1 << gus->irq);
 }
 
-<<<<<<< HEAD
-void gus_midi_update_int_status(gus_t *gus)
-{
-        gus->midi_status &= ~MIDI_INT_MASTER;
-        if ((gus->midi_ctrl & MIDI_CTRL_TRANSMIT_MASK) == MIDI_CTRL_TRANSMIT && (gus->midi_status & MIDI_INT_TRANSMIT))
-        {
-                gus->midi_status |= MIDI_INT_MASTER;
-                gus->irqstatus |= GUS_INT_MIDI_TRANSMIT;
-        }
-        else
-                gus->irqstatus &= ~GUS_INT_MIDI_TRANSMIT;
-                
-        if ((gus->midi_ctrl & MIDI_CTRL_RECEIVE) && (gus->midi_status & MIDI_INT_RECEIVE))
-        {
-                gus->midi_status |= MIDI_INT_MASTER;
-                gus->irqstatus |= GUS_INT_MIDI_RECEIVE;
-        }
-        else
-                gus->irqstatus &= ~GUS_INT_MIDI_RECEIVE;
-=======
-enum
-{
-        MIDI_INT_RECEIVE = 0x01,
-        MIDI_INT_TRANSMIT = 0x02,
-        MIDI_INT_MASTER = 0x80
-};
-
-enum
-{
-        MIDI_CTRL_TRANSMIT_MASK = 0x60,
-        MIDI_CTRL_TRANSMIT = 0x20,
-        MIDI_CTRL_RECEIVE = 0x80
-};
-
-enum
-{
-        GUS_INT_MIDI_TRANSMIT = 0x01,
-        GUS_INT_MIDI_RECEIVE  = 0x02
-};
-
-enum
-{
-        GUS_TIMER_CTRL_AUTO = 0x01
-};
-
->>>>>>> bb4e4e10
-
 void writegus(uint16_t addr, uint8_t val, void *p)
 {
         gus_t *gus = (gus_t *)p;
         int c, d;
         int old;
-<<<<<<< HEAD
 	uint16_t port;
 	
 	if ((addr == 0x388) || (addr == 0x389))
@@ -211,73 +163,39 @@
 	else
 		port = addr & 0xf0f;
 		
-        if (gus->latch_enable && port != 0x20b)
-                gus->latch_enable = 0;
-		
         switch (port)
         {
                 case 0x300: /*MIDI control*/
-                old = gus->midi_ctrl;
-                gus->midi_ctrl = val;
-                
-                if ((val & 3) == 3)
-                        gus->midi_status = 0;
-                else if ((old & 3) == 3)
-                {
-                        gus->midi_status |= MIDI_INT_TRANSMIT;
-                }                
-                gus_midi_update_int_status(gus);
-                break;
-                
+			gus->uart_out = 1;
+			if (val == 3 || !val) {
+				gus->uart_in = 0;
+				gus->irqstatus &= ~0x03;
+				gus->uart_used = 0;
+				return;
+			}
+				
+			if (val & 0x20) {
+				gus->irqstatus |= 0x01;
+			} else {
+				gus->irqstatus &= ~0x01;
+			}
+				
+			if (val & 0x80)
+				gus->uart_in = 1;
+			else
+				gus->uart_in = 0;
+                break;
                 case 0x301: /*MIDI data*/
-                if (gus->midi_loopback)
-                {
-                        gus->midi_status |= MIDI_INT_RECEIVE;
-                        gus->midi_data = val;
-=======
-        switch (addr)
-        {
-                case 0x340: /*MIDI control*/
-				gus->uart_out = 1;
-				if (val == 3 || !val) {
-					gus->uart_in = 0;
-					gus->irqstatus &= ~0x03;
-					gus->uart_used = 0;
-					return;
-				}
-				
-				if (val & 0x20) {
-					gus->irqstatus |= 0x01;
-				} else {
-					gus->irqstatus &= ~0x01;
-				}
-				
-				if (val & 0x80)
-					gus->uart_in = 1;
-				else
-					gus->uart_in = 0;
-                break;
-                case 0x341: /*MIDI data*/
                 if (gus->uart_out) {
-					midi_raw_out_byte(val);
-					picint(1 << gus->irq_midi);
->>>>>>> bb4e4e10
-                }
-                break;
-<<<<<<< HEAD
-                
+				midi_raw_out_byte(val);
+				picint(1 << gus->irq_midi);
+                }
+                break;              
                 case 0x302: /*Voice select*/
                 gus->voice=val&31;
                 break;
                 case 0x303: /*Global select*/
                 gus->global=val;
-=======
-                case 0x342: /*Voice select*/
-                gus->voice = val & 31;
-                break;
-                case 0x343: /*Global select*/
-                gus->global = val;
->>>>>>> bb4e4e10
                 break;
                 case 0x304: /*Global low*/
                 switch (gus->global)
@@ -562,14 +480,8 @@
                 }
                 break;
                                 
-<<<<<<< HEAD
                 case 0x200:
-                gus->midi_loopback = val & 0x20;
-                gus->latch_enable = (val & 0x40) ? 2 : 1;
-=======
-                case 0x240:
                 gus->latch_enable = val;
->>>>>>> bb4e4e10
                 break;
                 
                 case 0x20b:
@@ -659,20 +571,13 @@
                 }                
                 break;
                 
-<<<<<<< HEAD
                 case 0x206:
-                gus->ad_status |= 0x08;
-                if (gus->sb_ctrl & 0x20)
-                {
-=======
-                case 0x246:
                 if (gus->sb_ctrl & 0x20) {
-						gus->ad_status |= 0x08;
->>>>>>> bb4e4e10
+			gus->ad_status |= 0x08;
                         if (gus->sb_nmi)
-							nmi = 1;
+				nmi = 1;
                         else if (gus->irq != -1)
-							picint(1 << gus->irq);
+				picint(1 << gus->irq);
                 }
                 break;
                 case 0x20a:
@@ -713,27 +618,13 @@
 	
         switch (port)
         {
-<<<<<<< HEAD
                 case 0x300: /*MIDI status*/
-                val = gus->midi_status;
-                break;
-
-                case 0x301: /*MIDI data*/
-                val = gus->midi_data;
-                gus->midi_status &= ~MIDI_INT_RECEIVE;
-                gus_midi_update_int_status(gus);
-                break;
-                
-                case 0x200: return 0;
-                case 0x206: /*IRQ status*/
-=======
-                case 0x340: /*MIDI status*/
                 val = ((gus->irqstatus & 0x03 ? 0x80 : 0) |
 					(gus->uart_in && gus->uart_used >= 64 ? 0x20:0) |
 					((gus->uart_used && gus->uart_in) ? 1 : 0) | (gus->uart_out ? 2 : 0));
                 break;
 
-                case 0x341: /*MIDI data*/
+                case 0x301: /*MIDI data*/
 				val = 0;
 				if (gus->uart_in) {
 					if (gus->uart_used) {
@@ -748,37 +639,29 @@
 				}
                 break;
                 
-                case 0x240: 
-				val = 0xff;
-				break;
+                case 0x200: 
+		val = 0xff;
+		break;
                 
-				case 0x246: /*IRQ status*/
->>>>>>> bb4e4e10
+		case 0x206: /*IRQ status*/
                 val = gus->irqstatus & ~0x10;
                 if (gus->ad_status & 0x19)
                         val |= 0x10;
                 break;
 
-<<<<<<< HEAD
-                case 0x20F: return 0;
-                case 0x302: return gus->voice;
-                case 0x303: return gus->global;
-                case 0x304: /*Global low*/
-=======
-                case 0x24F: 
-				val = 0; 
-				break;
+                case 0x20F: 
+		val = 0; 
+		break;
                 
-				case 0x342: 
-				val = gus->voice;
-				break;
+		case 0x302: 
+		val = gus->voice;
+		break;
                 
-				case 0x343: 
-				val = gus->global;
-				break;
+		case 0x303: 
+		val = gus->global;
+		break;
                 
-				case 0x344: /*Global low*/
->>>>>>> bb4e4e10
+		case 0x304: /*Global low*/
                 switch (gus->global)
                 {
                         case 0x82: /*Start addr high*/
@@ -1256,19 +1139,13 @@
 	gus->samp_latch = (uint64_t)(TIMER_USEC * (1000000.0 / 44100.0));
 
         gus->t1l = gus->t2l = 0xff;
-<<<<<<< HEAD
 	
 	gus->base = device_get_config_hex16("base");
                 
         io_sethandler(gus->base, 0x0010, readgus, NULL, NULL, writegus, NULL, NULL,  gus);
         io_sethandler(0x0100+gus->base, 0x0010, readgus, NULL, NULL, writegus, NULL, NULL,  gus);
         io_sethandler(0x0506+gus->base, 0x0001, readgus, NULL, NULL, writegus, NULL, NULL,  gus);        
-=======
-
-        io_sethandler(0x0240, 0x0010, readgus, NULL, NULL, writegus, NULL, NULL,  gus);
-        io_sethandler(0x0340, 0x0010, readgus, NULL, NULL, writegus, NULL, NULL,  gus);
-        io_sethandler(0x0746, 0x0001, readgus, NULL, NULL, writegus, NULL, NULL,  gus);        
->>>>>>> bb4e4e10
+
         io_sethandler(0x0388, 0x0002, readgus, NULL, NULL, writegus, NULL, NULL,  gus);
 		timer_add(&gus->samp_timer, gus_poll_wave, gus, 1);
 		timer_add(&gus->timer_1, gus_poll_timer_1, gus, 1);
@@ -1276,9 +1153,9 @@
 
         sound_add_handler(gus_get_buffer, gus);
         
-		input_msg = gus_input_msg;
-		input_sysex = gus_input_sysex;
-		midi_in_p = gus;		
+	input_msg = gus_input_msg;
+	input_sysex = gus_input_sysex;
+	midi_in_p = gus;		
 		
         return gus;
 }
