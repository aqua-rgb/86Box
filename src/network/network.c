--- conflicted
+++ resolved
@@ -460,21 +460,7 @@
 
     /* Force-close the SLIRP module. */
     net_slirp_close();
-<<<<<<< HEAD
-
-    /* Close the network events. */
-    if (poll_data.wake_poll_thread != NULL) {
-	thread_destroy_event(poll_data.wake_poll_thread);
-	poll_data.wake_poll_thread = NULL;
-    }
-    if (poll_data.poll_complete != NULL) {
-	thread_destroy_event(poll_data.poll_complete);
-	poll_data.poll_complete = NULL;
-    }
-
-=======
- 
->>>>>>> 2a0b7273
+
     /* Close the network thread mutex. */
     thread_close_mutex(network_mutex);
     network_mutex = NULL;
