/*
 * 86Box	A hypervisor and IBM PC system emulator that specializes in
 *		running old operating systems and software designed for IBM
 *		PC systems and compatibles from 1981 through fairly recent
 *		system designs based on the PCI bus.
 *
 *		This file is part of the 86Box distribution.
 *
 *		CPU type handler.
 *
 * Authors:	Sarah Walker, <tommowalker@tommowalker.co.uk>
 *		leilei,
 *		Miran Grca, <mgrca8@gmail.com>
 *		Fred N. van Kempen, <decwiz@yahoo.com>
 *
 *		Copyright 2008-2020 Sarah Walker.
 *		Copyright 2016-2018 leilei.
 *		Copyright 2016-2020 Miran Grca.
 *		Copyright 2018-2021 Fred N. van Kempen.
 */
#include <math.h>
#include <stdarg.h>
#include <stdio.h>
#include <stdint.h>
#include <string.h>
#include <wchar.h>

#define HAVE_STDARG_H
#include <86box/86box.h>
#include "cpu.h"
#include <86box/device.h>
#include <86box/machine.h>
#include <86box/io.h>
#include "x86_ops.h"
#include <86box/mem.h>
#include <86box/nmi.h>
#include <86box/pic.h>
#include <86box/pci.h>
#include <86box/gdbstub.h>
#ifdef USE_DYNAREC
# include "codegen.h"
#endif
#include "x87_timings.h"

#define CCR1_USE_SMI  (1 << 1)
#define CCR1_SMAC     (1 << 2)
#define CCR1_SM3      (1 << 7)

#define CCR3_SMI_LOCK (1 << 0)
#define CCR3_NMI_EN   (1 << 1)


enum {
        CPUID_FPU = (1 << 0),
        CPUID_VME = (1 << 1),
        CPUID_PSE = (1 << 3),
        CPUID_TSC = (1 << 4),
        CPUID_MSR = (1 << 5),
        CPUID_PAE = (1 << 6),
        CPUID_MCE = (1 << 7),
        CPUID_CMPXCHG8B = (1 << 8),
        CPUID_AMDSEP = (1 << 10),
        CPUID_SEP = (1 << 11),
        CPUID_MTRR = (1 << 12),
        CPUID_MCA = (1 << 14),
        CPUID_CMOV = (1 << 15),
        CPUID_MMX = (1 << 23),
        CPUID_FXSR = (1 << 24)
};

/*Addition flags returned by CPUID function 0x80000001*/
#define CPUID_3DNOW	(1UL << 31UL)


/* Make sure this is as low as possible. */
cpu_state_t	cpu_state;

#ifdef USE_DYNAREC
const OpFn	*x86_dynarec_opcodes, *x86_dynarec_opcodes_0f,
		*x86_dynarec_opcodes_d8_a16, *x86_dynarec_opcodes_d8_a32,
		*x86_dynarec_opcodes_d9_a16, *x86_dynarec_opcodes_d9_a32,
		*x86_dynarec_opcodes_da_a16, *x86_dynarec_opcodes_da_a32,
		*x86_dynarec_opcodes_db_a16, *x86_dynarec_opcodes_db_a32,
		*x86_dynarec_opcodes_dc_a16, *x86_dynarec_opcodes_dc_a32,
		*x86_dynarec_opcodes_dd_a16, *x86_dynarec_opcodes_dd_a32,
		*x86_dynarec_opcodes_de_a16, *x86_dynarec_opcodes_de_a32,
		*x86_dynarec_opcodes_df_a16, *x86_dynarec_opcodes_df_a32,
		*x86_dynarec_opcodes_REPE, *x86_dynarec_opcodes_REPNE,
		*x86_dynarec_opcodes_3DNOW;
#endif

const OpFn	*x86_opcodes, *x86_opcodes_0f,
		*x86_opcodes_d8_a16, *x86_opcodes_d8_a32,
		*x86_opcodes_d9_a16, *x86_opcodes_d9_a32,
		*x86_opcodes_da_a16, *x86_opcodes_da_a32,
		*x86_opcodes_db_a16, *x86_opcodes_db_a32,
		*x86_opcodes_dc_a16, *x86_opcodes_dc_a32,
		*x86_opcodes_dd_a16, *x86_opcodes_dd_a32,
		*x86_opcodes_de_a16, *x86_opcodes_de_a32,
		*x86_opcodes_df_a16, *x86_opcodes_df_a32,
		*x86_opcodes_REPE, *x86_opcodes_REPNE,
		*x86_opcodes_3DNOW;

uint16_t	cpu_fast_off_count, cpu_fast_off_val;
uint16_t	temp_seg_data[4] = {0, 0, 0, 0};

int		isa_cycles, cpu_inited,

		cpu_cycles_read, cpu_cycles_read_l, cpu_cycles_write, cpu_cycles_write_l,
		cpu_prefetch_cycles, cpu_prefetch_width, cpu_mem_prefetch_cycles, cpu_rom_prefetch_cycles,
		cpu_waitstates, cpu_cache_int_enabled, cpu_cache_ext_enabled,
		cpu_isa_speed, cpu_pci_speed, cpu_isa_pci_div, cpu_agp_speed, cpu_alt_reset,

		cpu_override, cpu_effective, cpu_multi, cpu_16bitbus, cpu_64bitbus, cpu_busspeed,
		cpu_cyrix_alignment, CPUID,

<<<<<<< HEAD
		is186, is_nec,
 		is286, is386, is486 = 1,
=======
 		is286, is386, is6117, is486 = 1,
>>>>>>> 6eadfbf5
		cpu_isintel, cpu_iscyrix, hascache, isibm486, israpidcad, is_vpc,
		is_am486, is_am486dxl, is_pentium, is_k5, is_k6, is_p6, is_cxsmm, hasfpu,

		timing_rr, timing_mr, timing_mrl, timing_rm, timing_rml,
		timing_mm, timing_mml, timing_bt, timing_bnt,
		timing_int, timing_int_rm, timing_int_v86, timing_int_pm,
		timing_int_pm_outer, timing_iret_rm, timing_iret_v86, timing_iret_pm,
		timing_iret_pm_outer, timing_call_rm, timing_call_pm, timing_call_pm_gate,
		timing_call_pm_gate_inner, timing_retf_rm, timing_retf_pm, timing_retf_pm_outer,
		timing_jmp_rm, timing_jmp_pm, timing_jmp_pm_gate, timing_misaligned;
uint32_t	cpu_features, cpu_fast_off_flags;

uint32_t	_tr[8] = {0, 0, 0, 0, 0, 0, 0, 0};
uint32_t	cache_index = 0;
uint8_t		_cache[2048];

uint64_t	cpu_CR4_mask, tsc = 0;
uint64_t	pmc[2] = {0, 0};

double		cpu_dmulti;

msr_t		msr;

cyrix_t		cyrix;

cpu_family_t	*cpu_f;
CPU		*cpu_s;

uint8_t		do_translate = 0, do_translate2 = 0;

void		(*cpu_exec)(int cycs);


static uint8_t	ccr0, ccr1, ccr2, ccr3, ccr4, ccr5, ccr6;

static int	cyrix_addr;


static void	cpu_write(uint16_t addr, uint8_t val, void *priv);
static uint8_t	cpu_read(uint16_t addr, void *priv);


#ifdef ENABLE_CPU_LOG
int cpu_do_log = ENABLE_CPU_LOG;


void
cpu_log(const char *fmt, ...)
{
    va_list ap;

    if (cpu_do_log) {
	va_start(ap, fmt);
	pclog_ex(fmt, ap);
	va_end(ap);
    }
}
#else
#define cpu_log(fmt, ...)
#endif


int
cpu_has_feature(int feature)
{
    return cpu_features & feature;
}


void
cpu_dynamic_switch(int new_cpu)
{
    int c;

    if (cpu_effective == new_cpu)
	return;

    c = cpu;
    cpu = new_cpu;
    cpu_set();
    pc_speed_changed();
    cpu = c;
}


void
cpu_set_edx(void)
{
    EDX = cpu_s->edx_reset;
}


cpu_family_t *
cpu_get_family(const char *internal_name)
{
    int c = 0;

    while (cpu_families[c].package) {
	if (!strcmp(internal_name, cpu_families[c].internal_name))
		return (cpu_family_t *) &cpu_families[c];
	c++;
    }

    return NULL;
}


uint8_t
cpu_is_eligible(const cpu_family_t *cpu_family, int cpu, int machine)
{
    const machine_t *machine_s = &machines[machine];
    const CPU *cpu_s = &cpu_family->cpus[cpu];
    uint32_t packages, bus_speed;
    uint8_t i;
    double multi;

    /* Full override. */
    if (cpu_override > 1)
	return 1;

    /* Add implicit CPU package compatibility. */
    packages = machine_s->cpu.package;
    if (packages & CPU_PKG_SOCKET3)
	packages |= CPU_PKG_SOCKET1;
    else if (packages & CPU_PKG_SLOT1)
	packages |= CPU_PKG_SOCKET370;

    /* Package type. */
    if (!(cpu_family->package & packages))
	return 0;

    /* Partial override. */
    if (cpu_override)
	return 1;

    /* Check CPU blocklist. */
    if (machine_s->cpu.block) {
	i = 0;

	while (machine_s->cpu.block[i]) {
		if (machine_s->cpu.block[i++] == cpu_s->cpu_type)
			return 0;
	}
    }

    bus_speed = cpu_s->rspeed / cpu_s->multi;

    /* Minimum bus speed with ~0.84 MHz (for 8086) tolerance. */
    if (machine_s->cpu.min_bus && (bus_speed < (machine_s->cpu.min_bus - 840907)))
	return 0;

    /* Maximum bus speed with ~0.84 MHz (for 8086) tolerance. */
    if (machine_s->cpu.max_bus && (bus_speed > (machine_s->cpu.max_bus + 840907)))
	return 0;

    /* Minimum voltage with 0.1V tolerance. */
    if (machine_s->cpu.min_voltage && (cpu_s->voltage < (machine_s->cpu.min_voltage - 100)))
	return 0;

    /* Maximum voltage with 0.1V tolerance. */
    if (machine_s->cpu.max_voltage && (cpu_s->voltage > (machine_s->cpu.max_voltage + 100)))
	return 0;

    /* Account for CPUs which use a different internal multiplier than specified by jumpers. */
    multi = cpu_s->multi;

    /* Don't care about multiplier compatibility on fixed multiplier CPUs. */
    if (cpu_s->cpu_flags & CPU_FIXED_MULTIPLIER)
	return 1;
    else if (cpu_family->package & CPU_PKG_SOCKET5_7) {
	if ((multi == 1.5) && (cpu_s->cpu_type == CPU_5K86) && (machine_s->cpu.min_multi > 1.5)) /* K5 5k86 */
		multi = 2.0;
	else if (multi == 1.75)				/* K5 5k86 */
		multi = 2.5;
	else if (multi == 2.0) {
		if (cpu_s->cpu_type == CPU_5K86)	/* K5 5k86 */
			multi = 3.0;
		/* K6-2+ / K6-3+ */
		else if ((cpu_s->cpu_type == CPU_K6_2P) || (cpu_s->cpu_type == CPU_K6_3P))
			multi = 2.5;
		else if (((cpu_s->cpu_type == CPU_WINCHIP) || (cpu_s->cpu_type == CPU_WINCHIP2)) &&
			 (machine_s->cpu.min_multi > 2.0))	/* WinChip (2) */
			multi = 2.5;
	}
	else if (multi == (7.0 / 3.0))	/* WinChip 2A - 2.33x */
		multi = 5.0;
	else if (multi == (8.0 / 3.0))	/* WinChip 2A - 2.66x */
		multi = 5.5;
	else if ((multi == 3.0) && (cpu_s->cpu_type == CPU_Cx6x86 || cpu_s->cpu_type == CPU_Cx6x86L))	/* 6x86(L) */
		multi = 1.5;
	else if (multi == (10.0 / 3.0))	/* WinChip 2A - 3.33x */
		multi = 2.0;
	else if (multi == 3.5)		/* standard set by the Pentium MMX */
		multi = 1.5;
	else if (multi == 4.0) {
		/* WinChip (2) */
		if ((cpu_s->cpu_type == CPU_WINCHIP) || (cpu_s->cpu_type ==  CPU_WINCHIP2)) {
			if (machine_s->cpu.min_multi >= 1.5)
				multi = 1.5;
			else if (machine_s->cpu.min_multi >= 3.5)
				multi = 3.5;
			else if (machine_s->cpu.min_multi >= 4.5)
				multi = 4.5;
		} else if ((cpu_s->cpu_type == CPU_Cx6x86) || (cpu_s->cpu_type == CPU_Cx6x86L))	/* 6x86(L) */
			multi = 3.0;
	} else if ((multi == 5.0) && ((cpu_s->cpu_type == CPU_WINCHIP) || (cpu_s->cpu_type == CPU_WINCHIP2)) &&
		   (machine_s->cpu.min_multi > 5.0))	/* WinChip (2) */
		multi = 5.5;
	else if (multi == 6.0)	/* K6-2(+) / K6-3(+) */
		multi = 2.0;
    }

    /* Minimum multiplier, */
    if (multi < machine_s->cpu.min_multi)
	return 0;

    /* Maximum multiplier. */
    if (machine_s->cpu.max_multi && (multi > machine_s->cpu.max_multi))
	return 0;

    return 1;
}


uint8_t
cpu_family_is_eligible(const cpu_family_t *cpu_family, int machine)
{
    int c = 0;

    while (cpu_family->cpus[c].cpu_type) {
	if (cpu_is_eligible(cpu_family, c, machine))
		return 1;
	c++;
    }

    return 0;
}


void
cpu_set(void)
{
    cpu_inited = 1;

    cpu_effective = cpu;
    cpu_s = (CPU *) &cpu_f->cpus[cpu_effective];

#ifdef USE_ACYCS
    acycs = 0;
#endif

    soft_reset_pci = 0;

    cpu_alt_reset = 0;
    unmask_a20_in_smm = 0;

    CPUID        = cpu_s->cpuid_model;
    is8086       = (cpu_s->cpu_type > CPU_8088);
    is_nec       = (cpu_s->cpu_type == CPU_V20) || (cpu_s->cpu_type == CPU_V30);
    is186        = (cpu_s->cpu_type == CPU_186) || (cpu_s->cpu_type == CPU_V20) || (cpu_s->cpu_type == CPU_V30);
    is286        = (cpu_s->cpu_type >= CPU_286);
    is386        = (cpu_s->cpu_type >= CPU_386SX);
    israpidcad   = (cpu_s->cpu_type == CPU_RAPIDCAD);
    isibm486     = (cpu_s->cpu_type == CPU_IBM386SLC) || (cpu_s->cpu_type == CPU_IBM486SLC) ||
		   (cpu_s->cpu_type == CPU_IBM486BL);
    is486        = (cpu_s->cpu_type >= CPU_RAPIDCAD);
    is_am486     = (cpu_s->cpu_type == CPU_ENH_Am486DX);
    is_am486dxl  = (cpu_s->cpu_type == CPU_Am486DXL);

    is6117      = !strcmp(cpu_f->manufacturer, "ALi");

    cpu_isintel = !strcmp(cpu_f->manufacturer, "Intel");
    cpu_iscyrix = !strcmp(cpu_f->manufacturer, "Cyrix") || !strcmp(cpu_f->manufacturer, "ST");

    /* SL-Enhanced Intel 486s have the same SMM save state table layout as Pentiums,
       and the WinChip datasheet claims those are Pentium-compatible as well. AMD Am486DXL/DXL2 also has compatible SMM, or would if not for it's different SMBase*/
    is_pentium   = (cpu_isintel && (cpu_s->cpu_type >= CPU_i486SX_SLENH) && (cpu_s->cpu_type < CPU_PENTIUMPRO)) ||
		   !strcmp(cpu_f->manufacturer, "IDT") || (cpu_s->cpu_type == CPU_Am486DXL);
    is_k5        = !strcmp(cpu_f->manufacturer, "AMD") && (cpu_s->cpu_type > CPU_ENH_Am486DX) && (cpu_s->cpu_type < CPU_K6);
    is_k6        = (cpu_s->cpu_type >= CPU_K6) && !strcmp(cpu_f->manufacturer, "AMD");
    /* The Samuel 2 datasheet claims it's Celeron-compatible. */
    is_p6        = (cpu_isintel && (cpu_s->cpu_type >= CPU_PENTIUMPRO)) || !strcmp(cpu_f->manufacturer, "VIA");
    is_cxsmm     = (!strcmp(cpu_f->manufacturer, "Cyrix") || !strcmp(cpu_f->manufacturer, "ST")) &&
		   (cpu_s->cpu_type >= CPU_Cx486S);

    hasfpu       = (fpu_type != FPU_NONE);
    hascache     = (cpu_s->cpu_type >= CPU_486SLC) || (cpu_s->cpu_type == CPU_IBM386SLC) ||
		   (cpu_s->cpu_type == CPU_IBM486SLC) || (cpu_s->cpu_type == CPU_IBM486BL);

    cpu_16bitbus = (cpu_s->cpu_type == CPU_286) || (cpu_s->cpu_type == CPU_386SX) ||
		   (cpu_s->cpu_type == CPU_486SLC) || (cpu_s->cpu_type == CPU_IBM386SLC) ||
		   (cpu_s->cpu_type == CPU_IBM486SLC);
    cpu_64bitbus = (cpu_s->cpu_type >= CPU_WINCHIP);

    if (cpu_s->multi)
	cpu_busspeed = cpu_s->rspeed / cpu_s->multi;
    else
	cpu_busspeed = cpu_s->rspeed;
    cpu_multi = (int) ceil(cpu_s->multi);
    cpu_dmulti = cpu_s->multi;
    ccr0 = ccr1 = ccr2 = ccr3 = ccr4 = ccr5 = ccr6 = 0;

    cpu_update_waitstates();

    isa_cycles = cpu_s->atclk_div;

    if (cpu_s->rspeed <= 8000000)
	cpu_rom_prefetch_cycles = cpu_mem_prefetch_cycles;
    else
	cpu_rom_prefetch_cycles = cpu_s->rspeed / 1000000;

    cpu_set_isa_pci_div(0);
    cpu_set_pci_speed(0);
    cpu_set_agp_speed(0);

    io_handler(cpu_iscyrix, 0x0022, 0x0002, cpu_read, NULL, NULL, cpu_write, NULL, NULL, NULL);

    io_handler(hasfpu, 0x00f0, 0x000f, cpu_read, NULL, NULL, cpu_write, NULL, NULL, NULL);
    io_handler(hasfpu, 0xf007, 0x0001, cpu_read, NULL, NULL, cpu_write, NULL, NULL, NULL);

#ifdef USE_DYNAREC
    x86_setopcodes(ops_386, ops_386_0f, dynarec_ops_386, dynarec_ops_386_0f);
#else
    x86_setopcodes(ops_386, ops_386_0f);
#endif
    x86_opcodes_REPE = ops_REPE;
    x86_opcodes_REPNE = ops_REPNE;
    x86_opcodes_3DNOW = ops_3DNOW;
#ifdef USE_DYNAREC
    x86_dynarec_opcodes_REPE = dynarec_ops_REPE;
    x86_dynarec_opcodes_REPNE = dynarec_ops_REPNE;
    x86_dynarec_opcodes_3DNOW = dynarec_ops_3DNOW;
#endif

    if (hasfpu) {
#ifdef USE_DYNAREC
	x86_dynarec_opcodes_d8_a16 = dynarec_ops_fpu_d8_a16;
	x86_dynarec_opcodes_d8_a32 = dynarec_ops_fpu_d8_a32;
	x86_dynarec_opcodes_d9_a16 = dynarec_ops_fpu_d9_a16;
	x86_dynarec_opcodes_d9_a32 = dynarec_ops_fpu_d9_a32;
	x86_dynarec_opcodes_da_a16 = dynarec_ops_fpu_da_a16;
	x86_dynarec_opcodes_da_a32 = dynarec_ops_fpu_da_a32;
	x86_dynarec_opcodes_db_a16 = dynarec_ops_fpu_db_a16;
	x86_dynarec_opcodes_db_a32 = dynarec_ops_fpu_db_a32;
	x86_dynarec_opcodes_dc_a16 = dynarec_ops_fpu_dc_a16;
	x86_dynarec_opcodes_dc_a32 = dynarec_ops_fpu_dc_a32;
	x86_dynarec_opcodes_dd_a16 = dynarec_ops_fpu_dd_a16;
	x86_dynarec_opcodes_dd_a32 = dynarec_ops_fpu_dd_a32;
	x86_dynarec_opcodes_de_a16 = dynarec_ops_fpu_de_a16;
	x86_dynarec_opcodes_de_a32 = dynarec_ops_fpu_de_a32;
	x86_dynarec_opcodes_df_a16 = dynarec_ops_fpu_df_a16;
	x86_dynarec_opcodes_df_a32 = dynarec_ops_fpu_df_a32;
#endif
	x86_opcodes_d8_a16 = ops_fpu_d8_a16;
	x86_opcodes_d8_a32 = ops_fpu_d8_a32;
	x86_opcodes_d9_a16 = ops_fpu_d9_a16;
	x86_opcodes_d9_a32 = ops_fpu_d9_a32;
	x86_opcodes_da_a16 = ops_fpu_da_a16;
	x86_opcodes_da_a32 = ops_fpu_da_a32;
	x86_opcodes_db_a16 = ops_fpu_db_a16;
	x86_opcodes_db_a32 = ops_fpu_db_a32;
	x86_opcodes_dc_a16 = ops_fpu_dc_a16;
	x86_opcodes_dc_a32 = ops_fpu_dc_a32;
	x86_opcodes_dd_a16 = ops_fpu_dd_a16;
	x86_opcodes_dd_a32 = ops_fpu_dd_a32;
	x86_opcodes_de_a16 = ops_fpu_de_a16;
	x86_opcodes_de_a32 = ops_fpu_de_a32;
	x86_opcodes_df_a16 = ops_fpu_df_a16;
	x86_opcodes_df_a32 = ops_fpu_df_a32;
    } else {
#ifdef USE_DYNAREC
	x86_dynarec_opcodes_d8_a16 = dynarec_ops_nofpu_a16;
	x86_dynarec_opcodes_d8_a32 = dynarec_ops_nofpu_a32;
	x86_dynarec_opcodes_d9_a16 = dynarec_ops_nofpu_a16;
	x86_dynarec_opcodes_d9_a32 = dynarec_ops_nofpu_a32;
	x86_dynarec_opcodes_da_a16 = dynarec_ops_nofpu_a16;
	x86_dynarec_opcodes_da_a32 = dynarec_ops_nofpu_a32;
	x86_dynarec_opcodes_db_a16 = dynarec_ops_nofpu_a16;
	x86_dynarec_opcodes_db_a32 = dynarec_ops_nofpu_a32;
	x86_dynarec_opcodes_dc_a16 = dynarec_ops_nofpu_a16;
	x86_dynarec_opcodes_dc_a32 = dynarec_ops_nofpu_a32;
	x86_dynarec_opcodes_dd_a16 = dynarec_ops_nofpu_a16;
	x86_dynarec_opcodes_dd_a32 = dynarec_ops_nofpu_a32;
	x86_dynarec_opcodes_de_a16 = dynarec_ops_nofpu_a16;
	x86_dynarec_opcodes_de_a32 = dynarec_ops_nofpu_a32;
	x86_dynarec_opcodes_df_a16 = dynarec_ops_nofpu_a16;
	x86_dynarec_opcodes_df_a32 = dynarec_ops_nofpu_a32;
#endif
	x86_opcodes_d8_a16 = ops_nofpu_a16;
	x86_opcodes_d8_a32 = ops_nofpu_a32;
	x86_opcodes_d9_a16 = ops_nofpu_a16;
	x86_opcodes_d9_a32 = ops_nofpu_a32;
	x86_opcodes_da_a16 = ops_nofpu_a16;
	x86_opcodes_da_a32 = ops_nofpu_a32;
	x86_opcodes_db_a16 = ops_nofpu_a16;
	x86_opcodes_db_a32 = ops_nofpu_a32;
	x86_opcodes_dc_a16 = ops_nofpu_a16;
	x86_opcodes_dc_a32 = ops_nofpu_a32;
	x86_opcodes_dd_a16 = ops_nofpu_a16;
	x86_opcodes_dd_a32 = ops_nofpu_a32;
	x86_opcodes_de_a16 = ops_nofpu_a16;
	x86_opcodes_de_a32 = ops_nofpu_a32;
	x86_opcodes_df_a16 = ops_nofpu_a16;
	x86_opcodes_df_a32 = ops_nofpu_a32;
    }

#ifdef USE_DYNAREC
    codegen_timing_set(&codegen_timing_486);
#endif

    memset(&msr, 0, sizeof(msr));

    timing_misaligned = 0;
    cpu_cyrix_alignment = 0;
    cpu_CR4_mask = 0;

    switch (cpu_s->cpu_type) {
	case CPU_8088:
	case CPU_8086:
		break;

	case CPU_V20:
	case CPU_V30:
	case CPU_186:
#ifdef USE_DYNAREC
		x86_setopcodes(ops_186, ops_186_0f, dynarec_ops_186, dynarec_ops_186_0f);
#else
		x86_setopcodes(ops_186, ops_186_0f);
#endif
		break;

	case CPU_286:
#ifdef USE_DYNAREC
		x86_setopcodes(ops_286, ops_286_0f, dynarec_ops_286, dynarec_ops_286_0f);
#else
		x86_setopcodes(ops_286, ops_286_0f);
#endif

		if (fpu_type == FPU_287) {
#ifdef USE_DYNAREC
			x86_dynarec_opcodes_d9_a16 = dynarec_ops_fpu_287_d9_a16;
			x86_dynarec_opcodes_d9_a32 = dynarec_ops_fpu_287_d9_a32;
			x86_dynarec_opcodes_da_a16 = dynarec_ops_fpu_287_da_a16;
			x86_dynarec_opcodes_da_a32 = dynarec_ops_fpu_287_da_a32;
			x86_dynarec_opcodes_db_a16 = dynarec_ops_fpu_287_db_a16;
			x86_dynarec_opcodes_db_a32 = dynarec_ops_fpu_287_db_a32;
			x86_dynarec_opcodes_dc_a16 = dynarec_ops_fpu_287_dc_a16;
			x86_dynarec_opcodes_dc_a32 = dynarec_ops_fpu_287_dc_a32;
			x86_dynarec_opcodes_dd_a16 = dynarec_ops_fpu_287_dd_a16;
			x86_dynarec_opcodes_dd_a32 = dynarec_ops_fpu_287_dd_a32;
			x86_dynarec_opcodes_de_a16 = dynarec_ops_fpu_287_de_a16;
			x86_dynarec_opcodes_de_a32 = dynarec_ops_fpu_287_de_a32;
			x86_dynarec_opcodes_df_a16 = dynarec_ops_fpu_287_df_a16;
			x86_dynarec_opcodes_df_a32 = dynarec_ops_fpu_287_df_a32;
#endif
			x86_opcodes_d9_a16 = ops_fpu_287_d9_a16;
			x86_opcodes_d9_a32 = ops_fpu_287_d9_a32;
			x86_opcodes_da_a16 = ops_fpu_287_da_a16;
			x86_opcodes_da_a32 = ops_fpu_287_da_a32;
			x86_opcodes_db_a16 = ops_fpu_287_db_a16;
			x86_opcodes_db_a32 = ops_fpu_287_db_a32;
			x86_opcodes_dc_a16 = ops_fpu_287_dc_a16;
			x86_opcodes_dc_a32 = ops_fpu_287_dc_a32;
			x86_opcodes_dd_a16 = ops_fpu_287_dd_a16;
			x86_opcodes_dd_a32 = ops_fpu_287_dd_a32;
			x86_opcodes_de_a16 = ops_fpu_287_de_a16;
			x86_opcodes_de_a32 = ops_fpu_287_de_a32;
			x86_opcodes_df_a16 = ops_fpu_287_df_a16;
			x86_opcodes_df_a32 = ops_fpu_287_df_a32;
		}

		timing_rr			=   2;	/* register dest - register src */
		timing_rm			=   7;	/* register dest - memory src */
		timing_mr			=   7;	/* memory dest   - register src */
		timing_mm			=   7;	/* memory dest   - memory src */
		timing_rml			=   9;	/* register dest - memory src long */
		timing_mrl			=  11;	/* memory dest   - register src long */
		timing_mml			=  11;	/* memory dest   - memory src */
		timing_bt			=   4;	/* branch taken */
		timing_bnt			=   3;	/* branch not taken */

		timing_int			=   0;
		timing_int_rm			=  23;
		timing_int_v86			=   0;
		timing_int_pm			=  40;
		timing_int_pm_outer		=  78;
		timing_iret_rm			=  17;
		timing_iret_v86			=   0;
		timing_iret_pm			=  31;
		timing_iret_pm_outer		=  55;
		timing_call_rm			=  13;
		timing_call_pm			=  26;
		timing_call_pm_gate		=  52;
		timing_call_pm_gate_inner	=  82;
		timing_retf_rm			=  15;
		timing_retf_pm			=  25;
		timing_retf_pm_outer		=  55;
		timing_jmp_rm			=  11;
		timing_jmp_pm			=  23;
		timing_jmp_pm_gate		=  38;
		break;

	case CPU_IBM486SLC:
	case CPU_IBM386SLC:
	case CPU_IBM486BL:
#ifdef USE_DYNAREC
		x86_setopcodes(ops_386, ops_ibm486_0f, dynarec_ops_386, dynarec_ops_ibm486_0f);
#else
		x86_setopcodes(ops_386, ops_ibm486_0f);
#endif
		cpu_features = CPU_FEATURE_MSR;
		/* FALLTHROUGH */
	case CPU_386SX:
	case CPU_386DX:
		if (fpu_type == FPU_287) {	/* In case we get Deskpro 386 emulation */
#ifdef USE_DYNAREC
			x86_dynarec_opcodes_d9_a16 = dynarec_ops_fpu_287_d9_a16;
			x86_dynarec_opcodes_d9_a32 = dynarec_ops_fpu_287_d9_a32;
			x86_dynarec_opcodes_da_a16 = dynarec_ops_fpu_287_da_a16;
			x86_dynarec_opcodes_da_a32 = dynarec_ops_fpu_287_da_a32;
			x86_dynarec_opcodes_db_a16 = dynarec_ops_fpu_287_db_a16;
			x86_dynarec_opcodes_db_a32 = dynarec_ops_fpu_287_db_a32;
			x86_dynarec_opcodes_dc_a16 = dynarec_ops_fpu_287_dc_a16;
			x86_dynarec_opcodes_dc_a32 = dynarec_ops_fpu_287_dc_a32;
			x86_dynarec_opcodes_dd_a16 = dynarec_ops_fpu_287_dd_a16;
			x86_dynarec_opcodes_dd_a32 = dynarec_ops_fpu_287_dd_a32;
			x86_dynarec_opcodes_de_a16 = dynarec_ops_fpu_287_de_a16;
			x86_dynarec_opcodes_de_a32 = dynarec_ops_fpu_287_de_a32;
			x86_dynarec_opcodes_df_a16 = dynarec_ops_fpu_287_df_a16;
			x86_dynarec_opcodes_df_a32 = dynarec_ops_fpu_287_df_a32;
#endif
			x86_opcodes_d9_a16 = ops_fpu_287_d9_a16;
			x86_opcodes_d9_a32 = ops_fpu_287_d9_a32;
			x86_opcodes_da_a16 = ops_fpu_287_da_a16;
			x86_opcodes_da_a32 = ops_fpu_287_da_a32;
			x86_opcodes_db_a16 = ops_fpu_287_db_a16;
			x86_opcodes_db_a32 = ops_fpu_287_db_a32;
			x86_opcodes_dc_a16 = ops_fpu_287_dc_a16;
			x86_opcodes_dc_a32 = ops_fpu_287_dc_a32;
			x86_opcodes_dd_a16 = ops_fpu_287_dd_a16;
			x86_opcodes_dd_a32 = ops_fpu_287_dd_a32;
			x86_opcodes_de_a16 = ops_fpu_287_de_a16;
			x86_opcodes_de_a32 = ops_fpu_287_de_a32;
			x86_opcodes_df_a16 = ops_fpu_287_df_a16;
			x86_opcodes_df_a32 = ops_fpu_287_df_a32;
		}

		timing_rr			=   2;	/* register dest - register src */
		timing_rm			=   6;	/* register dest - memory src */
		timing_mr			=   7;	/* memory dest   - register src */
		timing_mm			=   6;	/* memory dest   - memory src */
		if (cpu_s->cpu_type >= CPU_386DX) {
			timing_rml			=   6;	/* register dest - memory src long */
			timing_mrl			=   7;	/* memory dest   - register src long */
			timing_mml			=   6;	/* memory dest   - memory src */
		} else {
			timing_rml			=   8;	/* register dest - memory src long */
			timing_mrl			=  11;	/* memory dest   - register src long */
			timing_mml			=  10;	/* memory dest   - memory src */
		}
		timing_bt			=   4;	/* branch taken */
		timing_bnt			=   3;	/* branch not taken */

		timing_int			=   0;
		timing_int_rm			=  37;
		timing_int_v86			=  59;
		timing_int_pm			=  99;
		timing_int_pm_outer		= 119;
		timing_iret_rm			=  22;
		timing_iret_v86			=  60;
		timing_iret_pm			=  38;
		timing_iret_pm_outer		=  82;
		timing_call_rm			=  17;
		timing_call_pm			=  34;
		timing_call_pm_gate		=  52;
		timing_call_pm_gate_inner	=  86;
		timing_retf_rm			=  18;
		timing_retf_pm			=  32;
		timing_retf_pm_outer		=  68;
		timing_jmp_rm			=  12;
		timing_jmp_pm			=  27;
		timing_jmp_pm_gate		=  45;
		break;

	case CPU_486SLC:
#ifdef USE_DYNAREC
		x86_setopcodes(ops_386, ops_486_0f, dynarec_ops_386, dynarec_ops_486_0f);
#else
		x86_setopcodes(ops_386, ops_486_0f);
#endif

		timing_rr			=   1;	/* register dest - register src */
		timing_rm			=   3;	/* register dest - memory src */
		timing_mr			=   5;	/* memory dest   - register src */
		timing_mm			=   3;
		timing_rml			=   5;	/* register dest - memory src long */
		timing_mrl			=   7;	/* memory dest   - register src long */
		timing_mml			=   7;
		timing_bt			=   5;	/* branch taken */
		timing_bnt			=   1;	/* branch not taken */

		timing_int			=   4;	/* unknown */
		timing_int_rm			=  14;
		timing_int_v86			=  82;
		timing_int_pm			=  49;
		timing_int_pm_outer		=  77;
		timing_iret_rm			=  14;
		timing_iret_v86			=  66;
		timing_iret_pm			=  31;
		timing_iret_pm_outer		=  66;
		timing_call_rm			=  12;
		timing_call_pm			=  30;
		timing_call_pm_gate		=  41;
		timing_call_pm_gate_inner	=  83;
		timing_retf_rm			=  13;
		timing_retf_pm			=  26;
		timing_retf_pm_outer		=  61;
		timing_jmp_rm			=   9;
		timing_jmp_pm			=  26;
		timing_jmp_pm_gate		=  37;
		timing_misaligned		=   3;
		break;

	case CPU_486DLC:
#ifdef USE_DYNAREC
		x86_setopcodes(ops_386, ops_486_0f, dynarec_ops_386, dynarec_ops_486_0f);
#else
		x86_setopcodes(ops_386, ops_486_0f);
#endif

		timing_rr			=   1;	/* register dest - register src */
		timing_rm			=   3;	/* register dest - memory src */
		timing_mr			=   3;	/* memory dest   - register src */
		timing_mm			=   3;
		timing_rml			=   3;	/* register dest - memory src long */
		timing_mrl			=   3;	/* memory dest   - register src long */
		timing_mml			=   3;
		timing_bt			=   5;	/* branch taken */
		timing_bnt			=   1;	/* branch not taken */

		timing_int			=   4;	/* unknown */
		timing_int_rm			=  14;
		timing_int_v86			=  82;
		timing_int_pm			=  49;
		timing_int_pm_outer		=  77;
		timing_iret_rm			=  14;
		timing_iret_v86			=  66;
		timing_iret_pm			=  31;
		timing_iret_pm_outer		=  66;
		timing_call_rm			=  12;
		timing_call_pm			=  30;
		timing_call_pm_gate		=  41;
		timing_call_pm_gate_inner	=  83;
		timing_retf_rm			=  13;
		timing_retf_pm			=  26;
		timing_retf_pm_outer		=  61;
		timing_jmp_rm			=   9;
		timing_jmp_pm			=  26;
		timing_jmp_pm_gate		=  37;

		timing_misaligned		=   3;
		break;

	case CPU_i486SX_SLENH:
	case CPU_i486DX_SLENH:
		cpu_features = CPU_FEATURE_CR4 | CPU_FEATURE_VME;
		cpu_CR4_mask = CR4_VME | CR4_PVI | CR4_VME;
		/* FALLTHROUGH */
	case CPU_RAPIDCAD:
	case CPU_i486SX:
	case CPU_i486DX:
	case CPU_Am486SX:
	case CPU_Am486DX:
	case CPU_Am486DXL:
	case CPU_ENH_Am486DX:
		/*AMD timing identical to Intel*/
#ifdef USE_DYNAREC
		x86_setopcodes(ops_386, ops_486_0f, dynarec_ops_386, dynarec_ops_486_0f);
#else
		x86_setopcodes(ops_386, ops_486_0f);
#endif

		timing_rr			=   1;	/* register dest - register src */
		timing_rm			=   2;	/* register dest - memory src */
		timing_mr			=   3;	/* memory dest   - register src */
		timing_mm			=   3;
		timing_rml			=   2;	/* register dest - memory src long */
		timing_mrl			=   3;	/* memory dest   - register src long */
		timing_mml			=   3;
		timing_bt			=   2;	/* branch taken */
		timing_bnt			=   1;	/* branch not taken */

		timing_int			=   4;
		timing_int_rm			=  26;
		timing_int_v86			=  82;
		timing_int_pm			=  44;
		timing_int_pm_outer		=  71;
		timing_iret_rm			=  15;
		timing_iret_v86			=  36;	/* unknown */
		timing_iret_pm			=  20;
		timing_iret_pm_outer		=  36;
		timing_call_rm			=  18;
		timing_call_pm			=  20;
		timing_call_pm_gate		=  35;
		timing_call_pm_gate_inner	=  69;
		timing_retf_rm			=  13;
		timing_retf_pm			=  17;
		timing_retf_pm_outer		=  35;
		timing_jmp_rm			=  17;
		timing_jmp_pm			=  19;
		timing_jmp_pm_gate		=  32;

		timing_misaligned		=   3;
		break;

	case CPU_Cx486S:
	case CPU_Cx486DX:
	case CPU_STPC:
#ifdef USE_DYNAREC
		if (cpu_s->cpu_type == CPU_STPC)
			x86_setopcodes(ops_386, ops_stpc_0f, dynarec_ops_386, dynarec_ops_stpc_0f);
		else
			x86_setopcodes(ops_386, ops_c486_0f, dynarec_ops_386, dynarec_ops_c486_0f);
#else
		if (cpu_s->cpu_type == CPU_STPC)
			x86_setopcodes(ops_386, ops_stpc_0f);
		else
			x86_setopcodes(ops_386, ops_c486_0f);
#endif

                timing_rr			=   1;	/* register dest - register src */
                timing_rm			=   3;	/* register dest - memory src */
                timing_mr			=   3;	/* memory dest   - register src */
                timing_mm			=   3;
                timing_rml			=   3;	/* register dest - memory src long */
                timing_mrl			=   3;	/* memory dest   - register src long */
                timing_mml			=   3;
                timing_bt			=   3;	/* branch taken */
		timing_bnt			=   1;	/* branch not taken */

		timing_int			=   4;
		timing_int_rm			=  14;
		timing_int_v86			=  82;
		timing_int_pm			=  49;
		timing_int_pm_outer		=  77;
		timing_iret_rm			=  14;
		timing_iret_v86			=  66;	/* unknown */
		timing_iret_pm			=  31;
		timing_iret_pm_outer		=  66;
		timing_call_rm			=  12;
		timing_call_pm			=  30;
		timing_call_pm_gate		=  41;
		timing_call_pm_gate_inner	=  83;
		timing_retf_rm			=  13;
		timing_retf_pm			=  26;
		timing_retf_pm_outer		=  61;
		timing_jmp_rm			=   9;
		timing_jmp_pm			=  26;
		timing_jmp_pm_gate		=  37;

		timing_misaligned		=   3;

		if (cpu_s->cpu_type == CPU_STPC)
			cpu_features = CPU_FEATURE_RDTSC;
		break;

	case CPU_Cx5x86:
#ifdef USE_DYNAREC
		x86_setopcodes(ops_386, ops_c486_0f, dynarec_ops_386, dynarec_ops_c486_0f);
#else
		x86_setopcodes(ops_386, ops_c486_0f);
#endif

		timing_rr			=   1;	/* register dest - register src */
		timing_rm			=   1;	/* register dest - memory src */
		timing_mr			=   2;	/* memory dest   - register src */
		timing_mm			=   2;
		timing_rml			=   1;	/* register dest - memory src long */
		timing_mrl			=   2;	/* memory dest   - register src long */
		timing_mml			=   2;
		timing_bt			=   4;	/* branch taken */
		timing_bnt			=   1;	/* branch not taken */

		timing_int			=   0;
		timing_int_rm			=   9;
		timing_int_v86			=  82;	/* unknown */
		timing_int_pm			=  21;
		timing_int_pm_outer		=  32;
		timing_iret_rm			=   7;
		timing_iret_v86			=  26;	/* unknown */
		timing_iret_pm			=  10;
		timing_iret_pm_outer		=  26;
		timing_call_rm			=   4;
		timing_call_pm			=  15;
		timing_call_pm_gate		=  26;
		timing_call_pm_gate_inner	=  35;
		timing_retf_rm			=   4;
		timing_retf_pm			=   7;
		timing_retf_pm_outer		=  23;
		timing_jmp_rm			=   5;
		timing_jmp_pm			=   7;
		timing_jmp_pm_gate		=  17;

		timing_misaligned		=   2;

		cpu_cyrix_alignment = 1;
		break;

	case CPU_WINCHIP:
	case CPU_WINCHIP2:
#ifdef USE_DYNAREC
		if (cpu_s->cpu_type == CPU_WINCHIP2)
			x86_setopcodes(ops_386, ops_winchip2_0f, dynarec_ops_386, dynarec_ops_winchip2_0f);
		else
			x86_setopcodes(ops_386, ops_winchip_0f, dynarec_ops_386, dynarec_ops_winchip_0f);
#else
		if (cpu_s->cpu_type == CPU_WINCHIP2)
			x86_setopcodes(ops_386, ops_winchip2_0f);
		else
			x86_setopcodes(ops_386, ops_winchip_0f);
#endif

                timing_rr			=   1;	/* register dest - register src */
                timing_rm			=   2;	/* register dest - memory src */
                timing_mr			=   2;	/* memory dest   - register src */
                timing_mm			=   3;
		timing_rml			=   2;	/* register dest - memory src long */
		timing_mrl			=   2;	/* memory dest   - register src long */
		timing_mml			=   3;
		timing_bt			=   2;	/* branch taken */
		timing_bnt			=   1;	/* branch not taken */

                /*unknown*/
                timing_int_rm			=  26;
                timing_int_v86			=  82;
                timing_int_pm			=  44;
		timing_int_pm_outer		=  71;
		timing_iret_rm			=   7;
		timing_iret_v86			=  26;
		timing_iret_pm			=  10;
		timing_iret_pm_outer		=  26;
		timing_call_rm			=   4;
		timing_call_pm			=  15;
		timing_call_pm_gate		=  26;
		timing_call_pm_gate_inner	=  35;
		timing_retf_rm			=   4;
		timing_retf_pm			=   7;
		timing_retf_pm_outer		=  23;
		timing_jmp_rm			=   5;
		timing_jmp_pm			=   7;
		timing_jmp_pm_gate		=  17;

		timing_misaligned		=   2;

		cpu_cyrix_alignment = 1;

		cpu_features = CPU_FEATURE_RDTSC | CPU_FEATURE_MMX | CPU_FEATURE_MSR | CPU_FEATURE_CR4;
		if (cpu_s->cpu_type == CPU_WINCHIP2)
			cpu_features |= CPU_FEATURE_3DNOW;
		msr.fcr = (1 << 8) | (1 << 9) | (1 << 12) |  (1 << 16) | (1 << 19) | (1 << 21);
		if (cpu_s->cpu_type == CPU_WINCHIP2)
			msr.fcr |= (1 << 18) | (1 << 20);
		cpu_CR4_mask = CR4_TSD | CR4_DE | CR4_MCE | CR4_PCE;

#ifdef USE_DYNAREC
		if (cpu_s->cpu_type == CPU_WINCHIP2)
			codegen_timing_set(&codegen_timing_winchip2);
		else
			codegen_timing_set(&codegen_timing_winchip);
#endif
		break;

	case CPU_P24T:
	case CPU_PENTIUM:
	case CPU_PENTIUMMMX:
#ifdef USE_DYNAREC
		if (cpu_s->cpu_type == CPU_PENTIUMMMX)
			x86_setopcodes(ops_386, ops_pentiummmx_0f, dynarec_ops_386, dynarec_ops_pentiummmx_0f);
		else
			x86_setopcodes(ops_386, ops_pentium_0f, dynarec_ops_386, dynarec_ops_pentium_0f);
#else
		if (cpu_s->cpu_type == CPU_PENTIUMMMX)
			x86_setopcodes(ops_386, ops_pentiummmx_0f);
		else
			x86_setopcodes(ops_386, ops_pentium_0f);
#endif

		timing_rr			=   1;	/* register dest - register src */
		timing_rm			=   2;	/* register dest - memory src */
		timing_mr			=   3;	/* memory dest   - register src */
		timing_mm			=   3;
		timing_rml			=   2;	/* register dest - memory src long */
		timing_mrl			=   3;	/* memory dest   - register src long */
		timing_mml			=   3;
		timing_bt			=   0;	/* branch taken */
		if (cpu_s->cpu_type == CPU_PENTIUMMMX)
			timing_bnt			=   1;	/* branch not taken */
		else
			timing_bnt			=   2;	/* branch not taken */

		timing_int			=   6;
		timing_int_rm			=  11;
		timing_int_v86			=  54;
		timing_int_pm			=  25;
		timing_int_pm_outer		=  42;
		timing_iret_rm			=   7;
		timing_iret_v86			=  27;	/* unknown */
		timing_iret_pm			=  10;
		timing_iret_pm_outer		=  27;
		timing_call_rm			=   4;
		timing_call_pm			=   4;
		timing_call_pm_gate		=  22;
		timing_call_pm_gate_inner	=  44;
		timing_retf_rm			=   4;
		timing_retf_pm			=   4;
		timing_retf_pm_outer		=  23;
		timing_jmp_rm			=   3;
		timing_jmp_pm			=   3;
		timing_jmp_pm_gate		=  18;

		timing_misaligned		=   3;

		cpu_features = CPU_FEATURE_RDTSC | CPU_FEATURE_MSR | CPU_FEATURE_CR4 | CPU_FEATURE_VME;
		if (cpu_s->cpu_type == CPU_PENTIUMMMX)
			cpu_features |= CPU_FEATURE_MMX;
		msr.fcr = (1 << 8) | (1 << 9) | (1 << 12) |  (1 << 16) | (1 << 19) | (1 << 21);
		cpu_CR4_mask = CR4_VME | CR4_PVI | CR4_TSD | CR4_DE | CR4_PSE | CR4_MCE | CR4_PCE;
#ifdef USE_DYNAREC
		codegen_timing_set(&codegen_timing_pentium);
#endif
		break;

#if defined(DEV_BRANCH) && defined(USE_CYRIX_6X86)
	case CPU_Cx6x86:
	case CPU_Cx6x86L:
	case CPU_CxGX1:
  	case CPU_Cx6x86MX:
		if (cpu_s->cpu_type == CPU_Cx6x86MX) {
#ifdef USE_DYNAREC
			x86_dynarec_opcodes_da_a16 = dynarec_ops_fpu_686_da_a16;
			x86_dynarec_opcodes_da_a32 = dynarec_ops_fpu_686_da_a32;
			x86_dynarec_opcodes_db_a16 = dynarec_ops_fpu_686_db_a16;
			x86_dynarec_opcodes_db_a32 = dynarec_ops_fpu_686_db_a32;
			x86_dynarec_opcodes_df_a16 = dynarec_ops_fpu_686_df_a16;
			x86_dynarec_opcodes_df_a32 = dynarec_ops_fpu_686_df_a32;
#endif
			x86_opcodes_da_a16 = ops_fpu_686_da_a16;
			x86_opcodes_da_a32 = ops_fpu_686_da_a32;
			x86_opcodes_db_a16 = ops_fpu_686_db_a16;
			x86_opcodes_db_a32 = ops_fpu_686_db_a32;
			x86_opcodes_df_a16 = ops_fpu_686_df_a16;
			x86_opcodes_df_a32 = ops_fpu_686_df_a32;
		}

#ifdef USE_DYNAREC
		if (cpu_s->cpu_type == CPU_Cx6x86MX)
			x86_setopcodes(ops_386, ops_c6x86mx_0f, dynarec_ops_386, dynarec_ops_c6x86mx_0f);
		else if (cpu_s->cpu_type == CPU_Cx6x86L)
			x86_setopcodes(ops_386, ops_pentium_0f, dynarec_ops_386, dynarec_ops_pentium_0f);
		else
			x86_setopcodes(ops_386, ops_c6x86mx_0f, dynarec_ops_386, dynarec_ops_c6x86mx_0f);
			// x86_setopcodes(ops_386, ops_c6x86_0f, dynarec_ops_386, dynarec_ops_c6x86_0f);
#else
		if (cpu_s->cpu_type == CPU_Cx6x86MX)
			x86_setopcodes(ops_386, ops_c6x86mx_0f);
		else if (cpu_s->cpu_type == CPU_Cx6x86L)
			x86_setopcodes(ops_386, ops_pentium_0f);
		else
			x86_setopcodes(ops_386, ops_c6x86_0f);
#endif

                timing_rr			=   1;	/* register dest - register src */
                timing_rm			=   1;	/* register dest - memory src */
                timing_mr			=   2;	/* memory dest   - register src */
                timing_mm			=   2;
                timing_rml			=   1;	/* register dest - memory src long */
                timing_mrl			=   2;	/* memory dest   - register src long */
                timing_mml			=   2;
		if (cpu_s->cpu_type == CPU_CxGX1) {
			timing_bt			=   4;	/* branch taken */
			timing_bnt			=   1;	/* branch not taken */
		} else {
	                timing_bt			=   0;	/* branch taken */
        	        timing_bnt			=   2;	/* branch not taken */
		}

		/* Make the CxGX1 share the timings with most other Cyrix C6x86's due to the real
		   ones still being unknown. */
		timing_int_rm			=   9;
		timing_int_v86			=  46;
		timing_int_pm			=  21;
		timing_int_pm_outer		=  32;
		timing_iret_rm			=   7;
		timing_iret_v86			=  26;
		timing_iret_pm			=  10;
		timing_iret_pm_outer		=  26;
		timing_call_rm			=   3;
		timing_call_pm			=   4;
		timing_call_pm_gate		=  15;
		timing_call_pm_gate_inner	=  26;
		timing_retf_rm			=   4;
		timing_retf_pm			=   4;
		timing_retf_pm_outer		=  23;
		timing_jmp_rm			=   1;
		timing_jmp_pm			=   4;
		timing_jmp_pm_gate		=  14;

		timing_misaligned		=   2;

		cpu_cyrix_alignment = 1;

		cpu_features = CPU_FEATURE_RDTSC;
		if (cpu_s->cpu_type >= CPU_CxGX1)
			cpu_features |= CPU_FEATURE_MSR | CPU_FEATURE_CR4;
		if (cpu_s->cpu_type == CPU_Cx6x86MX)
			cpu_features |= CPU_FEATURE_MMX;
		msr.fcr = (1 << 8) | (1 << 9) | (1 << 12) |  (1 << 16) | (1 << 19) | (1 << 21);
		if (cpu_s->cpu_type >= CPU_CxGX1)
			cpu_CR4_mask = CR4_TSD | CR4_DE | CR4_PCE;

#ifdef USE_DYNAREC
		codegen_timing_set(&codegen_timing_686);
#endif

		if ((cpu_s->cpu_type == CPU_Cx6x86L) || (cpu_s->cpu_type == CPU_Cx6x86MX))
			ccr4 = 0x80;
		else if (CPU_Cx6x86)
			CPUID = 0;	/* Disabled on powerup by default */
		break;
#endif

#if defined(DEV_BRANCH) && defined(USE_AMD_K5)
	case CPU_K5:
	case CPU_5K86:
#endif
	case CPU_K6:
	case CPU_K6_2:
	case CPU_K6_2C:
	case CPU_K6_3:
	case CPU_K6_2P:
	case CPU_K6_3P:
#ifdef USE_DYNAREC
		if (cpu_s->cpu_type >= CPU_K6_2)
			x86_setopcodes(ops_386, ops_k62_0f, dynarec_ops_386, dynarec_ops_k62_0f);
#if defined(DEV_BRANCH) && defined(USE_AMD_K5)
		else if (cpu_s->cpu_type == CPU_K6)
			x86_setopcodes(ops_386, ops_k6_0f, dynarec_ops_386, dynarec_ops_k6_0f);
		else
			x86_setopcodes(ops_386, ops_pentiummmx_0f, dynarec_ops_386, dynarec_ops_pentiummmx_0f);
#else
		else
			x86_setopcodes(ops_386, ops_k6_0f, dynarec_ops_386, dynarec_ops_k6_0f);
#endif
#else
		if (cpu_s->cpu_type >= CPU_K6_2)
			x86_setopcodes(ops_386, ops_k62_0f);
#if defined(DEV_BRANCH) && defined(USE_AMD_K5)
		else if (cpu_s->cpu_type = CPU_K6)
			x86_setopcodes(ops_386, ops_k6_0f);
		else
			x86_setopcodes(ops_386, ops_pentiummmx_0f);
#else
		else
			x86_setopcodes(ops_386, ops_k6_0f);
#endif
#endif

                timing_rr			=   1;	/* register dest - register src */
                timing_rm			=   2;	/* register dest - memory src */
                timing_mr			=   3;	/* memory dest   - register src */
                timing_mm			=   3;
                timing_rml			=   2;	/* register dest - memory src long */
                timing_mrl			=   3;	/* memory dest   - register src long */
                timing_mml			=   3;
                timing_bt			=   0;	/* branch taken */
		timing_bnt			=   1;	/* branch not taken */

                timing_int			=   6;
                timing_int_rm			=  11;
                timing_int_v86			=  54;
                timing_int_pm			=  25;
                timing_int_pm_outer		=  42;
                timing_iret_rm			=   7;
                timing_iret_v86			=  27;	/* unknown */
                timing_iret_pm			=  10;
                timing_iret_pm_outer		=  27;
                timing_call_rm			=   4;
                timing_call_pm			=   4;
                timing_call_pm_gate		=  22;
                timing_call_pm_gate_inner	=  44;
                timing_retf_rm			=   4;
                timing_retf_pm			=   4;
                timing_retf_pm_outer		=  23;
                timing_jmp_rm			=   3;
                timing_jmp_pm			=   3;
                timing_jmp_pm_gate		=  18;

                timing_misaligned		=   3;

		cpu_features = CPU_FEATURE_RDTSC | CPU_FEATURE_MSR | CPU_FEATURE_CR4 | CPU_FEATURE_VME | CPU_FEATURE_MMX;
		if (cpu_s->cpu_type >= CPU_K6_2)
			cpu_features |= CPU_FEATURE_3DNOW;
		msr.fcr = (1 << 8) | (1 << 9) | (1 << 12) |  (1 << 16) | (1 << 19) | (1 << 21);
#if defined(DEV_BRANCH) && defined(USE_AMD_K5)
		cpu_CR4_mask = CR4_TSD | CR4_DE | CR4_MCE;
		if (cpu_s->cpu_type >= CPU_K6) {
			cpu_CR4_mask |= (CR4_VME | CR4_PVI | CR4_PSE);
			if (cpu_s->cpu_type <= CPU_K6)
				cpu_CR4_mask |= CR4_PCE;
		}
#else
		cpu_CR4_mask = CR4_VME | CR4_PVI | CR4_TSD | CR4_DE | CR4_PSE | CR4_MCE;
		if (cpu_s->cpu_type == CPU_K6)
			cpu_CR4_mask |= CR4_PCE;
#endif

#ifdef USE_DYNAREC
		codegen_timing_set(&codegen_timing_k6);
#endif
		break;

	case CPU_PENTIUMPRO:
	case CPU_PENTIUM2:
	case CPU_PENTIUM2D:
#ifdef USE_DYNAREC
		/* TODO: Perhaps merge the three opcode tables with some instructions UD#'ing depending on
			 CPU type. */
		if (cpu_s->cpu_type == CPU_PENTIUM2D)
                	x86_setopcodes(ops_386, ops_pentium2d_0f, dynarec_ops_386, dynarec_ops_pentium2d_0f);
		else if (cpu_s->cpu_type == CPU_PENTIUM2)
                	x86_setopcodes(ops_386, ops_pentium2_0f, dynarec_ops_386, dynarec_ops_pentium2_0f);
		else
                	x86_setopcodes(ops_386, ops_pentiumpro_0f, dynarec_ops_386, dynarec_ops_pentiumpro_0f);
                x86_dynarec_opcodes_da_a16 = dynarec_ops_fpu_686_da_a16;
                x86_dynarec_opcodes_da_a32 = dynarec_ops_fpu_686_da_a32;
                x86_dynarec_opcodes_db_a16 = dynarec_ops_fpu_686_db_a16;
                x86_dynarec_opcodes_db_a32 = dynarec_ops_fpu_686_db_a32;
                x86_dynarec_opcodes_df_a16 = dynarec_ops_fpu_686_df_a16;
                x86_dynarec_opcodes_df_a32 = dynarec_ops_fpu_686_df_a32;
#else
		if (cpu_s->cpu_type == CPU_PENTIUM2D)
			x86_setopcodes(ops_386, ops_pentium2d_0f);
		else
			x86_setopcodes(ops_386, ops_pentium2_0f);
#endif
		x86_opcodes_da_a16 = ops_fpu_686_da_a16;
		x86_opcodes_da_a32 = ops_fpu_686_da_a32;
		x86_opcodes_db_a16 = ops_fpu_686_db_a16;
		x86_opcodes_db_a32 = ops_fpu_686_db_a32;
		x86_opcodes_df_a16 = ops_fpu_686_df_a16;
		x86_opcodes_df_a32 = ops_fpu_686_df_a32;

		timing_rr			=   1;	/* register dest - register src */
		timing_rm			=   2;	/* register dest - memory src */
		timing_mr			=   3;	/* memory dest   - register src */
		timing_mm			=   3;
		timing_rml			=   2;	/* register dest - memory src long */
		timing_mrl			=   3;	/* memory dest   - register src long */
		timing_mml			=   3;
		timing_bt			=   0;	/* branch taken */
		timing_bnt			=   1;	/* branch not taken */

		timing_int			=   6;
		timing_int_rm       		=  11;
		timing_int_v86      		=  54;
		timing_int_pm       		=  25;
		timing_int_pm_outer		=  42;
		timing_iret_rm			=   7;
		timing_iret_v86			=  27;	/* unknown */
		timing_iret_pm			=  10;
		timing_iret_pm_outer		=  27;
		timing_call_rm			=   4;
		timing_call_pm			=   4;
		timing_call_pm_gate		=  22;
		timing_call_pm_gate_inner	=  44;
		timing_retf_rm       		=   4;
		timing_retf_pm       		=   4;
		timing_retf_pm_outer		=  23;
		timing_jmp_rm			=   3;
		timing_jmp_pm			=   3;
		timing_jmp_pm_gate		=  18;

		timing_misaligned		=   3;

                cpu_features = CPU_FEATURE_RDTSC | CPU_FEATURE_MSR | CPU_FEATURE_CR4 | CPU_FEATURE_VME;
		if (cpu_s->cpu_type >= CPU_PENTIUM2)
			cpu_features |= CPU_FEATURE_MMX;
                msr.fcr = (1 << 8) | (1 << 9) | (1 << 12) |  (1 << 16) | (1 << 19) | (1 << 21);
                cpu_CR4_mask = CR4_VME | CR4_PVI | CR4_TSD | CR4_DE | CR4_PSE | CR4_MCE | CR4_PAE | CR4_PCE;
		if (cpu_s->cpu_type == CPU_PENTIUM2D)
	                cpu_CR4_mask |= CR4_OSFXSR;

#ifdef USE_DYNAREC
		codegen_timing_set(&codegen_timing_p6);
#endif
                break;

	case CPU_CYRIX3S:
#ifdef USE_DYNAREC
		x86_setopcodes(ops_386, ops_winchip2_0f, dynarec_ops_386, dynarec_ops_winchip2_0f);
#else
		x86_setopcodes(ops_386, ops_winchip2_0f);
#endif
		timing_rr			=   1;	/* register dest - register src */
		timing_rm			=   2;	/* register dest - memory src */
		timing_mr			=   2;	/* memory dest   - register src */
		timing_mm			=   3;
		timing_rml			=   2;	/* register dest - memory src long */
		timing_mrl			=   2;	/* memory dest   - register src long */
		timing_mml			=   3;
		timing_bt			=   2;	/* branch taken */
		timing_bnt			=   1;	/* branch not taken */

                timing_int_rm			=  26;	/* unknown */
                timing_int_v86			=  82;
                timing_int_pm			=  44;
                timing_int_pm_outer		=  71;
                timing_iret_rm			=   7;
                timing_iret_v86			=  26;
                timing_iret_pm			=  10;
                timing_iret_pm_outer		=  26;
                timing_call_rm			=   4;
                timing_call_pm			=  15;
                timing_call_pm_gate		=  26;
                timing_call_pm_gate_inner	=  35;
                timing_retf_rm			=   4;
                timing_retf_pm			=   7;
                timing_retf_pm_outer		=  23;
                timing_jmp_rm			=   5;
                timing_jmp_pm			=   7;
                timing_jmp_pm_gate		=  17;

                timing_misaligned		=   2;

		cpu_features = CPU_FEATURE_RDTSC | CPU_FEATURE_MMX | CPU_FEATURE_MSR | CPU_FEATURE_CR4 | CPU_FEATURE_3DNOW;
		msr.fcr = (1 << 8) | (1 << 9) | (1 << 12) |  (1 << 16) | (1 << 18) | (1 << 19) | (1 << 20) | (1 << 21);
		cpu_CR4_mask = CR4_TSD | CR4_DE | CR4_MCE | CR4_PCE;

		cpu_cyrix_alignment = 1;

#ifdef USE_DYNAREC
		codegen_timing_set(&codegen_timing_winchip);
#endif
		break;

	default:
		fatal("cpu_set : unknown CPU type %i\n", cpu_s->cpu_type);
    }

    switch (fpu_type) {
	case FPU_NONE:
		break;

	case FPU_8087:
		x87_timings = x87_timings_8087;
		break;

	case FPU_287:
		x87_timings = x87_timings_287;
		break;

	case FPU_287XL:
	case FPU_387:
		x87_timings = x87_timings_387;
		break;

	case FPU_487SX:
	default:
		x87_timings = x87_timings_486;
		x87_concurrency = x87_concurrency_486;
    }

    if (is386) {
#ifdef USE_DYNAREC
	if (cpu_use_dynarec)
		cpu_exec = exec386_dynarec;
	else
#endif
		cpu_exec = exec386;
    } else if (cpu_s->cpu_type >= CPU_286)
	cpu_exec = exec386;
    else
	cpu_exec = execx86;
    gdbstub_cpu_init();
}


void
cpu_close(void)
{
    cpu_inited = 0;
}


void
cpu_set_isa_speed(int speed)
{
    if (speed) {
	cpu_isa_speed = speed;
	pc_speed_changed();
    } else if (cpu_busspeed >= 8000000)
	cpu_isa_speed = 8000000;
    else
	cpu_isa_speed = cpu_busspeed;

    cpu_log("cpu_set_isa_speed(%d) = %d\n", speed, cpu_isa_speed);
}


void
cpu_set_pci_speed(int speed)
{
    if (speed)
	cpu_pci_speed = speed;
    else if (cpu_busspeed < 42500000)
	cpu_pci_speed = cpu_busspeed;
    else if (cpu_busspeed < 84000000)
	cpu_pci_speed = cpu_busspeed / 2;
    else if (cpu_busspeed < 120000000)
	cpu_pci_speed = cpu_busspeed / 3;
    else
	cpu_pci_speed = cpu_busspeed / 4;

    if (cpu_isa_pci_div)
	cpu_set_isa_pci_div(cpu_isa_pci_div);
    else if (speed)
	pc_speed_changed();

    pci_burst_time = cpu_s->rspeed / cpu_pci_speed;
    pci_nonburst_time = 4 * pci_burst_time;

    cpu_log("cpu_set_pci_speed(%d) = %d\n", speed, cpu_pci_speed);
}


void
cpu_set_isa_pci_div(int div)
{
    cpu_isa_pci_div = div;

    cpu_log("cpu_set_isa_pci_div(%d)\n", cpu_isa_pci_div);

    if (cpu_isa_pci_div)
	cpu_set_isa_speed(cpu_pci_speed / cpu_isa_pci_div);
    else
	cpu_set_isa_speed(0);
}


void
cpu_set_agp_speed(int speed)
{
    if (speed) {
	cpu_agp_speed = speed;
	pc_speed_changed();
    }
    else if (cpu_busspeed < 84000000)
	cpu_agp_speed = cpu_busspeed;
    else if (cpu_busspeed < 120000000)
	cpu_agp_speed = cpu_busspeed / 1.5;
    else
	cpu_agp_speed = cpu_busspeed / 2;

    agp_burst_time = cpu_s->rspeed / cpu_agp_speed;
    agp_nonburst_time = 4 * agp_burst_time;

    cpu_log("cpu_set_agp_speed(%d) = %d\n", speed, cpu_agp_speed);
}


char *
cpu_current_pc(char *bufp)
{
    static char buff[10];

    if (bufp == NULL)
	bufp = buff;

    sprintf(bufp, "%04X:%04X", CS, cpu_state.pc);

    return(bufp);
}


void
cpu_CPUID(void)
{
    switch (cpu_s->cpu_type) {
	case CPU_i486SX_SLENH:
		if (!EAX) {
			EAX = 0x00000001;
			EBX = 0x756e6547;
			EDX = 0x49656e69;
			ECX = 0x6c65746e;
		} else if (EAX == 1) {
			EAX = CPUID;
			EBX = ECX = 0;
			EDX = CPUID_VME;
		} else
			EAX = EBX = ECX = EDX = 0;
		break;

	case CPU_i486DX_SLENH:
		if (!EAX) {
			EAX = 0x00000001;
			EBX = 0x756e6547;
			EDX = 0x49656e69;
			ECX = 0x6c65746e;
		} else if (EAX == 1) {
			EAX = CPUID;
			EBX = ECX = 0;
			EDX = CPUID_FPU | CPUID_VME;
		} else
			EAX = EBX = ECX = EDX = 0;
		break;

	case CPU_ENH_Am486DX:
		if (!EAX) {
			EAX = 1;
			EBX = 0x68747541;
			ECX = 0x444D4163;
			EDX = 0x69746E65;
		} else if (EAX == 1) {
			EAX = CPUID;
			EBX = ECX = 0;
			EDX = CPUID_FPU;	/*FPU*/
		} else
			EAX = EBX = ECX = EDX = 0;
		break;

	case CPU_WINCHIP:
		if (!EAX) {
			EAX = 1;
			if (msr.fcr2 & (1 << 14)) {
				EBX = msr.fcr3 >> 32;
				ECX = msr.fcr3 & 0xffffffff;
				EDX = msr.fcr2 >> 32;
			} else {
				EBX = 0x746e6543;	/* CentaurHauls */
				ECX = 0x736c7561;
				EDX = 0x48727561;
			}
		} else if (EAX == 1) {
			EAX = 0x540;
			EBX = ECX = 0;
			EDX = CPUID_FPU | CPUID_TSC | CPUID_MSR;
			if (cpu_has_feature(CPU_FEATURE_CX8))
				EDX |= CPUID_CMPXCHG8B;
			if (msr.fcr & (1 << 9))
				EDX |= CPUID_MMX;
		} else
			EAX = EBX = ECX = EDX = 0;
		break;

	case CPU_WINCHIP2:
		switch (EAX) {
			case 0:
				EAX = 1;
				if (msr.fcr2 & (1 << 14)) {
					EBX = msr.fcr3 >> 32;
					ECX = msr.fcr3 & 0xffffffff;
					EDX = msr.fcr2 >> 32;
				} else {
					EBX = 0x746e6543;	/* CentaurHauls */
					ECX = 0x736c7561;
					EDX = 0x48727561;
				}
				break;
			case 1:
				EAX = CPUID;
				EBX = ECX = 0;
				EDX = CPUID_FPU | CPUID_TSC | CPUID_MSR;
				if (cpu_has_feature(CPU_FEATURE_CX8))
					EDX |= CPUID_CMPXCHG8B;
				if (msr.fcr & (1 << 9))
					EDX |= CPUID_MMX;
				break;
			case 0x80000000:
				EAX = 0x80000005;
				break;
			case 0x80000001:
				EAX = CPUID;
				EDX = CPUID_FPU | CPUID_TSC | CPUID_MSR;
				if (cpu_has_feature(CPU_FEATURE_CX8))
					EDX |= CPUID_CMPXCHG8B;
				if (msr.fcr & (1 << 9))
					EDX |= CPUID_MMX;
				if (cpu_has_feature(CPU_FEATURE_3DNOW))
					EDX |= CPUID_3DNOW;
				break;

			case 0x80000002:	/* Processor name string */
				EAX = 0x20544449;	/* IDT WinChip 2-3D */
				EBX = 0x436e6957;
				ECX = 0x20706968;
				EDX = 0x44332d32;
				break;

			case 0x80000005: /*Cache information*/
				EBX = 0x08800880; /*TLBs*/
				ECX = 0x20040120; /*L1 data cache*/
				EDX = 0x20020120; /*L1 instruction cache*/
				break;

			default:
				EAX = EBX = ECX = EDX = 0;
				break;
		}
		break;

	case CPU_P24T:
	case CPU_PENTIUM:
		if (!EAX) {
			EAX = 0x00000001;
			EBX = 0x756e6547;
			EDX = 0x49656e69;
			ECX = 0x6c65746e;
		} else if (EAX == 1) {
			EAX = CPUID;
			EBX = ECX = 0;
			EDX = CPUID_FPU | CPUID_VME | CPUID_PSE | CPUID_TSC | CPUID_MSR | CPUID_MCE | CPUID_CMPXCHG8B;
		} else
			EAX = EBX = ECX = EDX = 0;
		break;

#if defined(DEV_BRANCH) && defined(USE_AMD_K5)
	case CPU_K5:
		if (!EAX) {
			EAX = 0x00000001;
			EBX = 0x68747541;
			EDX = 0x69746E65;
			ECX = 0x444D4163;
		} else if (EAX == 1) {
			EAX = CPUID;
			EBX = ECX = 0;
			EDX = CPUID_FPU | CPUID_TSC | CPUID_MSR | CPUID_MCE | CPUID_CMPXCHG8B;
		} else
			EAX = EBX = ECX = EDX = 0;
		break;

	case CPU_5K86:
		if (!EAX) {
			EAX = 0x00000001;
			EBX = 0x68747541;
			EDX = 0x69746E65;
			ECX = 0x444D4163;
		} else if (EAX == 1) {
			EAX = CPUID;
			EBX = ECX = 0;
			EDX = CPUID_FPU | CPUID_TSC | CPUID_MSR | CPUID_MCE | CPUID_CMPXCHG8B;
		} else if (EAX == 0x80000000) {
			EAX = 0x80000005;
			EBX = ECX = EDX = 0;
		} else if (EAX == 0x80000001) {
			EAX = CPUID;
			EBX = ECX = 0;
			EDX = CPUID_FPU | CPUID_TSC | CPUID_MSR | CPUID_MCE | CPUID_CMPXCHG8B;
		} else if (EAX == 0x80000002) {
			EAX = 0x2D444D41;
			EBX = 0x7428354B;
			ECX = 0x5020296D;
			EDX = 0x65636F72;
		} else if (EAX == 0x80000003) {
			EAX = 0x726F7373;
			EBX = ECX = EDX = 0;
		} else if (EAX == 0x80000004)
			EAX = EBX = ECX = EDX = 0;
		else if (EAX == 0x80000005) {
			EAX = 0;
			EBX = 0x04800000;
			ECX = 0x08040120;
			EDX = 0x10040120;
		} else
			EAX = EBX = ECX = EDX = 0;
		break;
#endif

	case CPU_K6:
		if (!EAX) {
			EAX = 0x00000001;
			EBX = 0x68747541;
			EDX = 0x69746E65;
			ECX = 0x444D4163;
		} else if (EAX == 1) {
			EAX = CPUID;
			EBX = ECX = 0;
			EDX = CPUID_FPU | CPUID_VME | CPUID_PSE | CPUID_TSC | CPUID_MSR | CPUID_MCE | CPUID_CMPXCHG8B | CPUID_MMX;
		} else if (EAX == 0x80000000) {
			EAX = 0x80000005;
			EBX = ECX = EDX = 0;
		} else if (EAX == 0x80000001) {
			EAX = CPUID + 0x100;
			EBX = ECX = 0;
			EDX = CPUID_FPU | CPUID_VME | CPUID_PSE | CPUID_TSC | CPUID_MSR | CPUID_MCE | CPUID_CMPXCHG8B | CPUID_AMDSEP | CPUID_MMX;
		} else if (EAX == 0x80000002) {
			EAX = 0x2D444D41;
			EBX = 0x6D74364B;
			ECX = 0x202F7720;
			EDX = 0x746C756D;
		} else if (EAX == 0x80000003) {
			EAX = 0x64656D69;
			EBX = 0x65206169;
			ECX = 0x6E657478;
			EDX = 0x6E6F6973;
		} else if (EAX == 0x80000004) {
			EAX = 0x73;
			EBX = ECX = EDX = 0;
		} else if (EAX == 0x80000005) {
			EAX = 0;
			EBX = 0x02800140;
			ECX = 0x20020220;
			EDX = 0x20020220;
		} else if (EAX == 0x8FFFFFFF) {
			EAX = 0x4778654E;
			EBX = 0x72656E65;
			ECX = 0x6F697461;
			EDX = 0x444D416E;
		} else
			EAX = EBX = ECX = EDX = 0;
		break;

	case CPU_K6_2:
	case CPU_K6_2C:
		switch (EAX) {
			case 0:
				EAX = 1;
				EBX = 0x68747541;	/* AuthenticAMD */
				ECX = 0x444d4163;
				EDX = 0x69746e65;
				break;
			case 1:
				EAX = CPUID;
				EBX = ECX = 0;
				EDX = CPUID_FPU | CPUID_VME | CPUID_PSE | CPUID_TSC | CPUID_MSR | CPUID_MCE | CPUID_CMPXCHG8B | CPUID_MMX;
				break;
			case 0x80000000:
				EAX = 0x80000005;
				break;
			case 0x80000001:
				EAX = CPUID + 0x100;
				EDX = CPUID_FPU | CPUID_VME | CPUID_PSE | CPUID_TSC | CPUID_MSR | CPUID_MCE | CPUID_CMPXCHG8B | CPUID_AMDSEP | CPUID_MMX | CPUID_3DNOW;
				break;
			case 0x80000002:	/* Processor name string */
				EAX = 0x2d444d41;	/* AMD-K6(tm) 3D pr */
				EBX = 0x7428364b;
				ECX = 0x3320296d;
				EDX = 0x72702044;
				break;
			case 0x80000003:	/* Processor name string */
				EAX = 0x7365636f;	/* ocessor */
				EBX = 0x00726f73;
				ECX = 0x00000000;
				EDX = 0x00000000;
				break;
			case 0x80000005:	/*Cache information*/
				EBX = 0x02800140;	/*TLBs*/
				ECX = 0x20020220;	/*L1 data cache*/
				EDX = 0x20020220;	/*L1 instruction cache*/
				break;
			default:
				EAX = EBX = ECX = EDX = 0;
				break;
		}
		break;

	case CPU_K6_3:
		switch (EAX) {
			case 0:
				EAX = 1;
				EBX = 0x68747541;	/* AuthenticAMD */
				ECX = 0x444d4163;
				EDX = 0x69746e65;
				break;
			case 1:
				EAX = CPUID;
				EBX = ECX = 0;
				EDX = CPUID_FPU | CPUID_VME | CPUID_PSE | CPUID_TSC | CPUID_MSR | CPUID_MCE | CPUID_CMPXCHG8B | CPUID_MMX;
				break;
			case 0x80000000:
				EAX = 0x80000006;
				break;
			case 0x80000001:
				EAX = CPUID + 0x100;
				EDX = CPUID_FPU | CPUID_VME | CPUID_PSE | CPUID_TSC | CPUID_MSR | CPUID_MCE | CPUID_CMPXCHG8B | CPUID_AMDSEP | CPUID_MMX | CPUID_3DNOW;
				break;
			case 0x80000002:	/* Processor name string */
				EAX = 0x2d444d41;	/* AMD-K6(tm) 3D+ P */
				EBX = 0x7428364b;
				ECX = 0x3320296d;
				EDX = 0x50202b44;
				break;
			case 0x80000003:	/* Processor name string */
				EAX = 0x65636f72;	/* rocessor */
				EBX = 0x726f7373;
				ECX = 0x00000000;
				EDX = 0x00000000;
				break;
			case 0x80000005:	/* Cache information */
				EBX = 0x02800140;	/* TLBs */
				ECX = 0x20020220; /*L1 data cache*/
				EDX = 0x20020220; /*L1 instruction cache*/
				break;
			case 0x80000006:	/* L2 Cache information */
				ECX = 0x01004220;
				break;
			default:
				EAX = EBX = ECX = EDX = 0;
				break;
		}
		break;

	case CPU_K6_2P:
	case CPU_K6_3P:
		switch (EAX) {
			case 0:
				EAX = 1;
				EBX = 0x68747541;	/* AuthenticAMD */
				ECX = 0x444d4163;
				EDX = 0x69746e65;
				break;
			case 1:
				EAX = CPUID;
				EBX = ECX = 0;
				EDX = CPUID_FPU | CPUID_VME | CPUID_PSE | CPUID_TSC | CPUID_MSR | CPUID_MCE | CPUID_CMPXCHG8B | CPUID_MMX;
				break;
			case 0x80000000:
				EAX = 0x80000007;
				break;
			case 0x80000001:
				EAX = CPUID + 0x100;
				EDX = CPUID_FPU | CPUID_VME | CPUID_PSE | CPUID_TSC | CPUID_MSR | CPUID_MCE | CPUID_CMPXCHG8B | CPUID_AMDSEP | CPUID_MMX | CPUID_3DNOW;
				break;
			case 0x80000002:	/* Processor name string */
				EAX = 0x2d444d41;	/* AMD-K6(tm)-III P */
				EBX = 0x7428364b;
				ECX = 0x492d296d;
				EDX = 0x50204949;
				break;
			case 0x80000003:	/* Processor name string */
				EAX = 0x65636f72;	/* rocessor */
				EBX = 0x726f7373;
				ECX = 0x00000000;
				EDX = 0x00000000;
				break;
			case 0x80000005:	/* Cache information */
				EBX = 0x02800140;	/* TLBs */
				ECX = 0x20020220;	/* L1 data cache */
				EDX = 0x20020220;	/* L1 instruction cache */
				break;
			case 0x80000006:	/* L2 Cache information */
				if (cpu_s->cpu_type == CPU_K6_3P)
					ECX = 0x01004220;
				else
					ECX = 0x00804220;
				break;
			case 0x80000007:	/* PowerNow information */
				EDX = 7;
				break;
			default:
				EAX = EBX = ECX = EDX = 0;
				break;
		}
		break;

	case CPU_PENTIUMMMX:
		if (!EAX) {
			EAX = 0x00000001;
			EBX = 0x756e6547;
			EDX = 0x49656e69;
			ECX = 0x6c65746e;
		} else if (EAX == 1) {
			EAX = CPUID;
			EBX = ECX = 0;
			EDX = CPUID_FPU | CPUID_VME | CPUID_PSE | CPUID_TSC | CPUID_MSR | CPUID_MCE | CPUID_CMPXCHG8B | CPUID_MMX;
		} else
			EAX = EBX = ECX = EDX = 0;
		break;

#if defined(DEV_BRANCH) && defined(USE_CYRIX_6X86)
	case CPU_Cx6x86:
		if (!EAX) {
			EAX = 0x00000001;
			EBX = 0x69727943;
			EDX = 0x736e4978;
			ECX = 0x64616574;
		} else if (EAX == 1) {
			EAX = CPUID;
			EBX = ECX = 0;
			EDX = CPUID_FPU;
		} else
			EAX = EBX = ECX = EDX = 0;
		break;

	case CPU_Cx6x86L:
		if (!EAX) {
			EAX = 0x00000001;
			EBX = 0x69727943;
			EDX = 0x736e4978;
			ECX = 0x64616574;
		} else if (EAX == 1) {
			EAX = CPUID;
			EBX = ECX = 0;
			EDX = CPUID_FPU | CPUID_CMPXCHG8B;
		} else
			EAX = EBX = ECX = EDX = 0;
		break;

	case CPU_CxGX1:
		if (!EAX) {
			EAX = 0x00000001;
			EBX = 0x69727943;
			EDX = 0x736e4978;
			ECX = 0x64616574;
		} else if (EAX == 1) {
			EAX = CPUID;
			EBX = ECX = 0;
			EDX = CPUID_FPU | CPUID_TSC | CPUID_MSR | CPUID_CMPXCHG8B;
		} else
			EAX = EBX = ECX = EDX = 0;
		break;

	case CPU_Cx6x86MX:
		if (!EAX) {
			EAX = 0x00000001;
			EBX = 0x69727943;
			EDX = 0x736e4978;
			ECX = 0x64616574;
		} else if (EAX == 1) {
			EAX = CPUID;
			EBX = ECX = 0;
			EDX = CPUID_FPU | CPUID_TSC | CPUID_MSR | CPUID_CMPXCHG8B | CPUID_CMOV | CPUID_MMX;
		} else
			EAX = EBX = ECX = EDX = 0;
		break;
#endif

	case CPU_PENTIUMPRO:
		if (!EAX) {
			EAX = 0x00000002;
			EBX = 0x756e6547;
			EDX = 0x49656e69;
			ECX = 0x6c65746e;
		} else if (EAX == 1) {
			EAX = CPUID;
			EBX = ECX = 0;
			EDX = CPUID_FPU | CPUID_VME | CPUID_PSE | CPUID_TSC | CPUID_MSR | CPUID_PAE | CPUID_MCE | CPUID_CMPXCHG8B | CPUID_MTRR | CPUID_MCA | CPUID_SEP | CPUID_CMOV;
		} else if (EAX == 2) {
			EAX = 0x00000001;
			EBX = ECX = 0;
			EDX = 0x00000000;
		} else
			EAX = EBX = ECX = EDX = 0;
		break;

	case CPU_PENTIUM2:
		if (!EAX) {
			EAX = 0x00000002;
			EBX = 0x756e6547;
			EDX = 0x49656e69;
			ECX = 0x6c65746e;
		} else if (EAX == 1) {
			EAX = CPUID;
			EBX = ECX = 0;
			EDX = CPUID_FPU | CPUID_VME | CPUID_PSE | CPUID_TSC | CPUID_MSR | CPUID_PAE | CPUID_MCE | CPUID_CMPXCHG8B | CPUID_MMX | CPUID_MTRR | CPUID_MCA | CPUID_SEP | CPUID_CMOV;
		} else if (EAX == 2) {
			EAX = 0x00000001;
			EBX = ECX = 0;
			EDX = 0x00000000;
		} else
			EAX = EBX = ECX = EDX = 0;
		break;

	case CPU_PENTIUM2D:
		if (!EAX) {
			EAX = 0x00000002;
			EBX = 0x756e6547;
			EDX = 0x49656e69;
			ECX = 0x6c65746e;
		} else if (EAX == 1) {
			EAX = CPUID;
			EBX = ECX = 0;
			EDX = CPUID_FPU | CPUID_VME | CPUID_PSE | CPUID_TSC | CPUID_MSR | CPUID_PAE | CPUID_MCE | CPUID_CMPXCHG8B | CPUID_MMX | CPUID_MTRR | CPUID_MCA | CPUID_SEP | CPUID_FXSR | CPUID_CMOV;
		} else if (EAX == 2) {
			EAX = 0x00000001;
			EBX = ECX = 0;
			EDX = 0x00000000;
		} else
			EAX = EBX = ECX = EDX = 0;
		break;

	case CPU_CYRIX3S:
		switch (EAX) {
			case 0:
				EAX = 1;
				if (msr.fcr2 & (1 << 14)) {
					EBX = msr.fcr3 >> 32;
					ECX = msr.fcr3 & 0xffffffff;
					EDX = msr.fcr2 >> 32;
				} else {
					EBX = 0x746e6543;	/* CentaurHauls */
					ECX = 0x736c7561;
					EDX = 0x48727561;
				}
				break;
			case 1:
				EAX = CPUID;
				EBX = ECX = 0;
				EDX = CPUID_FPU | CPUID_TSC | CPUID_MSR | CPUID_MCE | CPUID_MMX | CPUID_MTRR;
				if (cpu_has_feature(CPU_FEATURE_CX8))
					EDX |= CPUID_CMPXCHG8B;
				break;
			case 0x80000000:
				EAX = 0x80000005;
				break;
			case 0x80000001:
				EAX = CPUID;
				EDX = CPUID_FPU | CPUID_TSC | CPUID_MSR | CPUID_MCE | CPUID_MMX | CPUID_MTRR | CPUID_3DNOW;
				if (cpu_has_feature(CPU_FEATURE_CX8))
					EDX |= CPUID_CMPXCHG8B;
				break;
			case 0x80000002:	/* Processor name string */
				EAX = 0x20414956;	/* VIA Samuel */
				EBX = 0x756d6153;
				ECX = 0x00006c65;
				EDX = 0x00000000;
				break;
			case 0x80000005:	/* Cache information */
				EBX = 0x08800880;	/* TLBs */
				ECX = 0x40040120;	/* L1 data cache */
				EDX = 0x40020120;	/* L1 instruction cache */
				break;
			default:
				EAX = EBX = ECX = EDX = 0;
				break;
		}
		break;
    }
}


void
cpu_ven_reset(void)
{
    memset(&msr, 0, sizeof(msr));

    switch (cpu_s->cpu_type) {
	case CPU_K6_2P:
	case CPU_K6_3P:
	case CPU_K6_3:
	case CPU_K6_2C:
		msr.amd_psor = (cpu_s->cpu_type >= CPU_K6_3) ? 0x008cULL : 0x018cULL;
		/* FALLTHROUGH */
	case CPU_K6_2:
#if defined(DEV_BRANCH) && defined(USE_AMD_K5)
	case CPU_K5:
	case CPU_5K86:
#endif
	case CPU_K6:
		msr.amd_efer = (cpu_s->cpu_type >= CPU_K6_2C) ? 2ULL : 0ULL;
		break;

	case CPU_PENTIUMPRO:
	case CPU_PENTIUM2:
	case CPU_PENTIUM2D:
		msr.mtrr_cap = 0x00000508ULL;
		/* FALLTHROUGH */
		break;
    }
}


void
cpu_RDMSR(void)
{
    switch (cpu_s->cpu_type) {
	case CPU_IBM386SLC:
	case CPU_IBM486SLC:
	case CPU_IBM486BL:
		EAX = EDX = 0;
		switch (ECX) {
			case 0x1000:
				EAX = msr.ibm_por & ((cpu_s->cpu_type > CPU_IBM386SLC) ? 0xffeff : 0xfeff);
				break;

			case 0x1001:
				EAX = msr.ibm_crcr & 0xffffffffff;
				break;

			case 0x1002:
				if ((cpu_s->cpu_type > CPU_IBM386SLC) && cpu_s->multi)
					EAX = msr.ibm_por2 & 0x3f000000;
				break;
		}
		break;

	case CPU_WINCHIP:
	case CPU_WINCHIP2:
		EAX = EDX = 0;
		switch (ECX) {
			case 0x02:
				EAX = msr.tr1;
				break;
			case 0x0e:
				EAX = msr.tr12;
				break;
			case 0x10:
				EAX = tsc & 0xffffffff;
				EDX = tsc >> 32;
				break;
			case 0x11:
				EAX = msr.cesr;
				break;
			case 0x107:
				EAX = msr.fcr;
				break;
			case 0x108:
				EAX = msr.fcr2 & 0xffffffff;
				EDX = msr.fcr2 >> 32;
				break;
			case 0x10a:
				EAX = cpu_multi & 3;
				break;
		}
		break;

	case CPU_CYRIX3S:
		EAX = EDX = 0;
		switch (ECX) {
			case 0x00: case 0x01:
				break;
			case 0x10:
				EAX = tsc & 0xffffffff;
				EDX = tsc >> 32;
				break;
			case 0x2a:
				EAX = 0xc4000000;
				EDX = 0;
				if (cpu_dmulti == 3)
					EAX |= ((0 << 25) | (0 << 24) | (0 << 23) | (1 << 22));
				else if (cpu_dmulti == 3.5)
					EAX |= ((0 << 25) | (1 << 24) | (0 << 23) | (1 << 22));
				else if (cpu_dmulti == 4)
					EAX |= ((0 << 25) | (0 << 24) | (1 << 23) | (0 << 22));
				else if (cpu_dmulti == 4.5)
					EAX |= ((0 << 25) | (1 << 24) | (1 << 23) | (0 << 22));
				else if (cpu_dmulti == 5)
					EAX |= 0;
				else if (cpu_dmulti == 5.5)
					EAX |= ((0 << 25) | (1 << 24) | (0 << 23) | (0 << 22));
				else if (cpu_dmulti == 6)
					EAX |= ((1 << 25) | (0 << 24) | (1 << 23) | (1 << 22));
				else if (cpu_dmulti == 6.5)
					EAX |= ((1 << 25) | (1 << 24) | (1 << 23) | (1 << 22));
				else if (cpu_dmulti == 7)
					EAX |= ((1 << 25) | (0 << 24) | (0 << 23) | (1 << 22));
				else
					EAX |= ((0 << 25) | (0 << 24) | (0 << 23) | (1 << 22));
				if (cpu_busspeed >= 84000000)
				EAX |= (1 << 19);
				break;
			case 0x1107:
				EAX = msr.fcr;
				break;
			case 0x1108:
				EAX = msr.fcr2 & 0xffffffff;
				EDX = msr.fcr2 >> 32;
				break;
			case 0x200: case 0x201: case 0x202: case 0x203:
			case 0x204: case 0x205: case 0x206: case 0x207:
			case 0x208: case 0x209: case 0x20a: case 0x20b:
			case 0x20c: case 0x20d: case 0x20e: case 0x20f:
				if (ECX & 1) {
					EAX = msr.mtrr_physmask[(ECX - 0x200) >> 1] & 0xffffffff;
					EDX = msr.mtrr_physmask[(ECX - 0x200) >> 1] >> 32;
				} else {
					EAX = msr.mtrr_physbase[(ECX - 0x200) >> 1] & 0xffffffff;
					EDX = msr.mtrr_physbase[(ECX - 0x200) >> 1] >> 32;
				}
				break;
			case 0x250:
				EAX = msr.mtrr_fix64k_8000 & 0xffffffff;
				EDX = msr.mtrr_fix64k_8000 >> 32;
				break;
			case 0x258:
				EAX = msr.mtrr_fix16k_8000 & 0xffffffff;
				EDX = msr.mtrr_fix16k_8000 >> 32;
				break;
			case 0x259:
				EAX = msr.mtrr_fix16k_a000 & 0xffffffff;
				EDX = msr.mtrr_fix16k_a000 >> 32;
				break;
			case 0x268: case 0x269: case 0x26a: case 0x26b:
			case 0x26c: case 0x26d: case 0x26e: case 0x26f:
				EAX = msr.mtrr_fix4k[ECX - 0x268] & 0xffffffff;
				EDX = msr.mtrr_fix4k[ECX - 0x268] >> 32;
				break;
			case 0x2ff:
				EAX = msr.mtrr_deftype & 0xffffffff;
				EDX = msr.mtrr_deftype >> 32;
				break;
		}
		break;

#if defined(DEV_BRANCH) && defined(USE_AMD_K5)
	case CPU_K5:
	case CPU_5K86:
#endif
	case CPU_K6:
	case CPU_K6_2:
	case CPU_K6_2C:
	case CPU_K6_3:
	case CPU_K6_2P:
	case CPU_K6_3P:
		EAX = EDX = 0;
		switch (ECX) {
			case 0x00000000:
			case 0x00000001:
				break;
			case 0x0000000e:
				EAX = msr.tr12;
				break;
			case 0x00000010:
				EAX = tsc & 0xffffffff;
				EDX = tsc >> 32;
				break;
			case 0x00000083:
				EAX = msr.ecx83 & 0xffffffff;
				EDX = msr.ecx83 >> 32;
				break;
			case 0xc0000080:
				EAX = msr.amd_efer & 0xffffffff;
				EDX = msr.amd_efer >> 32;
				break;
			case 0xc0000081:
				if (cpu_s->cpu_type < CPU_K6_2)
					goto amd_k_invalid_rdmsr;

				EAX = msr.star & 0xffffffff;
				EDX = msr.star >> 32;
				break;
			case 0xc0000082:
				EAX = msr.amd_whcr & 0xffffffff;
				EDX = msr.amd_whcr >> 32;
				break;
			case 0xc0000085:
				if (cpu_s->cpu_type < CPU_K6_2C)
					goto amd_k_invalid_rdmsr;

				EAX = msr.amd_uwccr & 0xffffffff;
				EDX = msr.amd_uwccr >> 32;
				break;
			case 0xc0000086:
				if (cpu_s->cpu_type < CPU_K6_2P)
					goto amd_k_invalid_rdmsr;

				EAX = msr.amd_epmr & 0xffffffff;
				EDX = msr.amd_epmr >> 32;
				break;
			case 0xc0000087:
				if (cpu_s->cpu_type < CPU_K6_2C)
					goto amd_k_invalid_rdmsr;

				EAX = msr.amd_psor & 0xffffffff;
				EDX = msr.amd_psor >> 32;
				break;
			case 0xc0000088:
				if (cpu_s->cpu_type < CPU_K6_2C)
					goto amd_k_invalid_rdmsr;

				EAX = msr.amd_pfir & 0xffffffff;
				EDX = msr.amd_pfir >> 32;
				break;
			case 0xc0000089:
				if (cpu_s->cpu_type < CPU_K6_3)
					goto amd_k_invalid_rdmsr;

				EAX = msr.amd_l2aar & 0xffffffff;
				EDX = msr.amd_l2aar >> 32;
				break;
			default:
amd_k_invalid_rdmsr:
				x86gpf(NULL, 0);
				break;
		}
		break;

	case CPU_P24T:
	case CPU_PENTIUM:
	case CPU_PENTIUMMMX:
#if defined(DEV_BRANCH) && defined(USE_CYRIX_6X86)
	case CPU_Cx6x86:
	case CPU_Cx6x86L:
	case CPU_CxGX1:
	case CPU_Cx6x86MX:
		if (cpu_s->cpu_type < CPU_Cx6x86)
#endif
			EAX = EDX = 0;
		switch (ECX) {
			case 0x00: case 0x01:
				break;
			case 0x10:
				EAX = tsc & 0xffffffff;
				EDX = tsc >> 32;
				break;
		}
		cpu_log("RDMSR: ECX = %08X, val = %08X%08X\n", ECX, EDX, EAX);
		break;

	case CPU_PENTIUMPRO:
	case CPU_PENTIUM2:
	case CPU_PENTIUM2D:
		EAX = EDX = 0;
		switch (ECX) {
			case 0x00: case 0x01:
				break;
			case 0x10:
				EAX = tsc & 0xffffffff;
				EDX = tsc >> 32;
				break;
			case 0x17:
				if (cpu_s->cpu_type != CPU_PENTIUM2D)
					goto i686_invalid_rdmsr;

				if (cpu_f->package == CPU_PKG_SLOT2)
					EDX |= 0x80000;
				else if (cpu_f->package == CPU_PKG_SOCKET370)
					EDX |= 0x100000;
				break;
			case 0x1B:
				EAX = msr.apic_base & 0xffffffff;
				EDX = msr.apic_base >> 32;
				cpu_log("APIC_BASE read : %08X%08X\n", EDX, EAX);
				break;
			case 0x2a:
				EAX = 0xc4000000;
				EDX = 0;
				if (cpu_dmulti == 2.5)
					EAX |= ((0 << 25) | (1 << 24) | (1 << 23) | (1 << 22));
				else if (cpu_dmulti == 3)
					EAX |= ((0 << 25) | (0 << 24) | (0 << 23) | (1 << 22));
				else if (cpu_dmulti == 3.5)
					EAX |= ((0 << 25) | (1 << 24) | (0 << 23) | (1 << 22));
				else if (cpu_dmulti == 4)
					EAX |= ((0 << 25) | (0 << 24) | (1 << 23) | (0 << 22));
				else if (cpu_dmulti == 4.5)
					EAX |= ((0 << 25) | (1 << 24) | (1 << 23) | (0 << 22));
				else if (cpu_dmulti == 5)
					EAX |= 0;
				else if (cpu_dmulti == 5.5)
					EAX |= ((0 << 25) | (1 << 24) | (0 << 23) | (0 << 22));
				else if (cpu_dmulti == 6)
					EAX |= ((1 << 25) | (0 << 24) | (1 << 23) | (1 << 22));
				else if (cpu_dmulti == 6.5)
					EAX |= ((1 << 25) | (1 << 24) | (1 << 23) | (1 << 22));
				else if (cpu_dmulti == 7)
					EAX |= ((1 << 25) | (0 << 24) | (0 << 23) | (1 << 22));
				else if (cpu_dmulti == 7.5)
					EAX |= ((1 << 25) | (1 << 24) | (0 << 23) | (1 << 22));
				else if (cpu_dmulti == 8)
					EAX |= ((1 << 25) | (0 << 24) | (1 << 23) | (0 << 22));
				else
					EAX |= ((0 << 25) | (1 << 24) | (1 << 23) | (1 << 22));
				if (cpu_s->cpu_type != CPU_PENTIUMPRO) {
					if (cpu_busspeed >= 84000000)
						EAX |= (1 << 19);
				}
				break;
			case 0x79:
				EAX = msr.ecx79 & 0xffffffff;
				EDX = msr.ecx79 >> 32;
				break;
			case 0x88: case 0x89: case 0x8a: case 0x8b:
				EAX = msr.ecx8x[ECX - 0x88] & 0xffffffff;
				EDX = msr.ecx8x[ECX - 0x88] >> 32;
				break;
			case 0xc1: case 0xc2: case 0xc3: case 0xc4:
			case 0xc5: case 0xc6: case 0xc7: case 0xc8:
				EAX = msr.ia32_pmc[ECX - 0xC1] & 0xffffffff;
				EDX = msr.ia32_pmc[ECX - 0xC1] >> 32;
				break;
			case 0xfe:
				EAX = msr.mtrr_cap & 0xffffffff;
				EDX = msr.mtrr_cap >> 32;
				break;
			case 0x116:
				EAX = msr.ecx116 & 0xffffffff;
				EDX = msr.ecx116 >> 32;
				break;
			case 0x118: case 0x119: case 0x11a: case 0x11b:
				EAX = msr.ecx11x[ECX - 0x118] & 0xffffffff;
				EDX = msr.ecx11x[ECX - 0x118] >> 32;
				break;
			case 0x11e:
				EAX = msr.ecx11e & 0xffffffff;
				EDX = msr.ecx11e >> 32;
				break;
			case 0x174:
				if (cpu_s->cpu_type == CPU_PENTIUMPRO)
					goto i686_invalid_rdmsr;

				EAX &= 0xffff0000;
				EAX |= msr.sysenter_cs;
				EDX = 0x00000000;
				break;
			case 0x175:
				if (cpu_s->cpu_type == CPU_PENTIUMPRO)
					goto i686_invalid_rdmsr;

				EAX = msr.sysenter_esp;
				EDX = 0x00000000;
				break;
			case 0x176:
				if (cpu_s->cpu_type == CPU_PENTIUMPRO)
					goto i686_invalid_rdmsr;

				EAX = msr.sysenter_eip;
				EDX = 0x00000000;
				break;
			case 0x179:
				EAX = 0x00000105;
				EDX = 0x00000000;
				break;
			case 0x17a:
				break;
			case 0x17b:
				EAX = msr.mcg_ctl & 0xffffffff;
				EDX = msr.mcg_ctl >> 32;
				break;
			case 0x186:
				EAX = msr.ecx186 & 0xffffffff;
				EDX = msr.ecx186 >> 32;
				break;
			case 0x187:
				EAX = msr.ecx187 & 0xffffffff;
				EDX = msr.ecx187 >> 32;
				break;
			case 0x1e0:
				EAX = msr.ecx1e0 & 0xffffffff;
				EDX = msr.ecx1e0 >> 32;
				break;
			case 0x200: case 0x201: case 0x202: case 0x203:
			case 0x204: case 0x205: case 0x206: case 0x207:
			case 0x208: case 0x209: case 0x20a: case 0x20b:
			case 0x20c: case 0x20d: case 0x20e: case 0x20f:
				if (ECX & 1) {
					EAX = msr.mtrr_physmask[(ECX - 0x200) >> 1] & 0xffffffff;
					EDX = msr.mtrr_physmask[(ECX - 0x200) >> 1] >> 32;
				} else {
					EAX = msr.mtrr_physbase[(ECX - 0x200) >> 1] & 0xffffffff;
					EDX = msr.mtrr_physbase[(ECX - 0x200) >> 1] >> 32;
				}
				break;
			case 0x250:
				EAX = msr.mtrr_fix64k_8000 & 0xffffffff;
				EDX = msr.mtrr_fix64k_8000 >> 32;
				break;
			case 0x258:
				EAX = msr.mtrr_fix16k_8000 & 0xffffffff;
				EDX = msr.mtrr_fix16k_8000 >> 32;
				break;
			case 0x259:
				EAX = msr.mtrr_fix16k_a000 & 0xffffffff;
				EDX = msr.mtrr_fix16k_a000 >> 32;
				break;
			case 0x268: case 0x269: case 0x26a: case 0x26b:
			case 0x26c: case 0x26d: case 0x26e: case 0x26f:
				EAX = msr.mtrr_fix4k[ECX - 0x268] & 0xffffffff;
				EDX = msr.mtrr_fix4k[ECX - 0x268] >> 32;
				break;
			case 0x277:
				EAX = msr.pat & 0xffffffff;
				EDX = msr.pat >> 32;
				break;
			case 0x2ff:
				EAX = msr.mtrr_deftype & 0xffffffff;
				EDX = msr.mtrr_deftype >> 32;
				break;
			case 0x400: case 0x404: case 0x408: case 0x40c:
			case 0x410:
				EAX = msr.mca_ctl[(ECX - 0x400) >> 2] & 0xffffffff;
				EDX = msr.mca_ctl[(ECX - 0x400) >> 2] >> 32;
				break;
			case 0x401: case 0x402: case 0x405: case 0x406:
			case 0x407: case 0x409: case 0x40d: case 0x40e:
			case 0x411: case 0x412:
				break;
			case 0x570:
				EAX = msr.ecx570 & 0xffffffff;
				EDX = msr.ecx570 >> 32;
				break;
			case 0x1002ff:
				EAX = msr.ecx1002ff & 0xffffffff;
				EDX = msr.ecx1002ff >> 32;
				break;
			case 0xf0f00250:
				EAX = msr.ecxf0f00250 & 0xffffffff;
				EDX = msr.ecxf0f00250 >> 32;
				break;
			case 0xf0f00258:
				EAX = msr.ecxf0f00258 & 0xffffffff;
				EDX = msr.ecxf0f00258 >> 32;
				break;
			case 0xf0f00259:
				EAX = msr.ecxf0f00259 & 0xffffffff;
				EDX = msr.ecxf0f00259 >> 32;
				break;
			default:
i686_invalid_rdmsr:
				cpu_log("RDMSR: Invalid MSR: %08X\n", ECX);
				x86gpf(NULL, 0);
				break;
		}
		break;
    }

    cpu_log("RDMSR %08X %08X%08X\n", ECX, EDX, EAX);
}


void
cpu_WRMSR(void)
{
    uint64_t temp;

    cpu_log("WRMSR %08X %08X%08X\n", ECX, EDX, EAX);

    switch (cpu_s->cpu_type) {
	case CPU_IBM386SLC:
	case CPU_IBM486BL:
	case CPU_IBM486SLC:
		switch (ECX) {
			case 0x1000:
				msr.ibm_por = EAX & ((cpu_s->cpu_type > CPU_IBM386SLC) ? 0xffeff : 0xfeff);
				cpu_cache_int_enabled = (EAX & (1 << 7));
				break;
			case 0x1001:
				msr.ibm_crcr = EAX & 0xffffffffff;
				break;
			case 0x1002:
				if ((cpu_s->cpu_type > CPU_IBM386SLC) && cpu_s->multi)
					msr.ibm_por2 = EAX & 0x3f000000;
                       		break;
		}
		break;

	case CPU_WINCHIP:
	case CPU_WINCHIP2:
		switch (ECX) {
			case 0x02:
				msr.tr1 = EAX & 2;
				break;
			case 0x0e:
				msr.tr12 = EAX & 0x228;
				break;
			case 0x10:
				tsc = EAX | ((uint64_t)EDX << 32);
				break;
			case 0x11:
				msr.cesr = EAX & 0xff00ff;
				break;
			case 0x107:
				msr.fcr = EAX;
				if (EAX & (1 << 9))
					cpu_features |= CPU_FEATURE_MMX;
				else
					cpu_features &= ~CPU_FEATURE_MMX;
				if (EAX & (1 << 1))
					cpu_features |= CPU_FEATURE_CX8;
				else
					cpu_features &= ~CPU_FEATURE_CX8;
				if ((EAX & (1 << 20)) && cpu_s->cpu_type >= CPU_WINCHIP2)
					cpu_features |= CPU_FEATURE_3DNOW;
				else
					cpu_features &= ~CPU_FEATURE_3DNOW;
				if (EAX & (1 << 29))
					CPUID = 0;
				else
					CPUID = cpu_s->cpuid_model;
				break;
			case 0x108:
				msr.fcr2 = EAX | ((uint64_t)EDX << 32);
				break;
			case 0x109:
				msr.fcr3 = EAX | ((uint64_t)EDX << 32);
				break;
		}
		break;

	case CPU_CYRIX3S:
		switch (ECX) {
			case 0x00: case 0x01:
				break;
			case 0x10:
				tsc = EAX | ((uint64_t)EDX << 32);
				break;
			case 0x1107:
				msr.fcr = EAX;
				if (EAX & (1 << 1))
					cpu_features |= CPU_FEATURE_CX8;
				else
					cpu_features &= ~CPU_FEATURE_CX8;
				break;
			case 0x1108:
				msr.fcr2 = EAX | ((uint64_t)EDX << 32);
				break;
			case 0x1109:
				msr.fcr3 = EAX | ((uint64_t)EDX << 32);
				break;
			case 0x200: case 0x201: case 0x202: case 0x203:
			case 0x204: case 0x205: case 0x206: case 0x207:
			case 0x208: case 0x209: case 0x20a: case 0x20b:
			case 0x20c: case 0x20d: case 0x20e: case 0x20f:
				if (ECX & 1)
					msr.mtrr_physmask[(ECX - 0x200) >> 1] = EAX | ((uint64_t)EDX << 32);
				else
					msr.mtrr_physbase[(ECX - 0x200) >> 1] = EAX | ((uint64_t)EDX << 32);
				break;
			case 0x250:
				msr.mtrr_fix64k_8000 = EAX | ((uint64_t)EDX << 32);
				break;
			case 0x258:
				msr.mtrr_fix16k_8000 = EAX | ((uint64_t)EDX << 32);
				break;
			case 0x259:
				msr.mtrr_fix16k_a000 = EAX | ((uint64_t)EDX << 32);
				break;
			case 0x268: case 0x269: case 0x26A: case 0x26B: case 0x26C: case 0x26D: case 0x26E: case 0x26F:
				msr.mtrr_fix4k[ECX - 0x268] = EAX | ((uint64_t)EDX << 32);
				break;
			case 0x2ff:
				msr.mtrr_deftype = EAX | ((uint64_t)EDX << 32);
				break;
		}
		break;

#if defined(DEV_BRANCH) && defined(USE_AMD_K5)
	case CPU_K5:
	case CPU_5K86:
#endif
	case CPU_K6:
	case CPU_K6_2:
	case CPU_K6_2C:
	case CPU_K6_3:
	case CPU_K6_2P:
	case CPU_K6_3P:
		switch (ECX) {
			case 0x00: case 0x01:
				break;
			case 0x0e:
				msr.tr12 = EAX & 0x228;
				break;
			case 0x10:
				tsc = EAX | ((uint64_t)EDX << 32);
				break;
			case 0x83:
				msr.ecx83 = EAX | ((uint64_t)EDX << 32);
				break;
			case 0xc0000080:
				temp = EAX | ((uint64_t)EDX << 32);
				if (temp & ~1ULL)
					x86gpf(NULL, 0);
				else
					msr.amd_efer = temp;
				break;
			case 0xc0000081:
				if (cpu_s->cpu_type < CPU_K6_2)
					goto amd_k_invalid_wrmsr;

				msr.star = EAX | ((uint64_t)EDX << 32);
				break;
			case 0xc0000082:
				msr.amd_whcr = EAX | ((uint64_t)EDX << 32);
				break;
			case 0xc0000085:
				if (cpu_s->cpu_type < CPU_K6_2C)
					goto amd_k_invalid_wrmsr;

				msr.amd_uwccr = EAX | ((uint64_t)EDX << 32);
				break;
			case 0xc0000086:
				if (cpu_s->cpu_type < CPU_K6_2P)
					goto amd_k_invalid_wrmsr;

				msr.amd_epmr = EAX | ((uint64_t)EDX << 32);
				break;
			case 0xc0000087:
				if (cpu_s->cpu_type < CPU_K6_2C)
					goto amd_k_invalid_wrmsr;

				msr.amd_psor = EAX | ((uint64_t)EDX << 32);
				break;
			case 0xc0000088:
				if (cpu_s->cpu_type < CPU_K6_2C)
					goto amd_k_invalid_wrmsr;

				msr.amd_pfir = EAX | ((uint64_t)EDX << 32);
				break;
			case 0xc0000089:
				if (cpu_s->cpu_type < CPU_K6_3)
					goto amd_k_invalid_wrmsr;

				msr.amd_l2aar = EAX | ((uint64_t)EDX << 32);
				break;
			default:
amd_k_invalid_wrmsr:
				x86gpf(NULL, 0);
				break;
		}
		break;

	case CPU_P24T:
	case CPU_PENTIUM:
	case CPU_PENTIUMMMX:
#if defined(DEV_BRANCH) && defined(USE_CYRIX_6X86)
	case CPU_Cx6x86:
	case CPU_Cx6x86L:
	case CPU_CxGX1:
	case CPU_Cx6x86MX:
#endif
		cpu_log("WRMSR: ECX = %08X, val = %08X%08X\n", ECX, EDX, EAX);
		switch (ECX) {
			case 0x00: case 0x01:
				break;
			case 0x10:
				tsc = EAX | ((uint64_t)EDX << 32);
				break;
			case 0x8b:
#if defined(DEV_BRANCH) && defined(USE_CYRIX_6X86)
				if (cpu_s->cpu_type < CPU_Cx6x86) {
#endif
					cpu_log("WRMSR: Invalid MSR: 0x8B\n");
					x86gpf(NULL, 0);	/* Needed for Vista to correctly break on Pentium */
#if defined(DEV_BRANCH) && defined(USE_CYRIX_6X86)
				}
#endif
				break;
		}
		break;

	case CPU_PENTIUMPRO:
	case CPU_PENTIUM2:
	case CPU_PENTIUM2D:
		switch (ECX) {
			case 0x00: case 0x01:
				if (EAX || EDX)
					x86gpf(NULL, 0);
				break;
			case 0x10:
				tsc = EAX | ((uint64_t)EDX << 32);
				break;
			case 0x1b:
				cpu_log("APIC_BASE write: %08X%08X\n", EDX, EAX);
				// msr.apic_base = EAX | ((uint64_t)EDX << 32);
				break;
			case 0x2a:
				break;
			case 0x79:
				msr.ecx79 = EAX | ((uint64_t)EDX << 32);
				break;
			case 0x88: case 0x89: case 0x8a: case 0x8b:
				msr.ecx8x[ECX - 0x88] = EAX | ((uint64_t)EDX << 32);
				break;
			case 0xc1: case 0xc2: case 0xc3: case 0xc4:
			case 0xc5: case 0xc6: case 0xc7: case 0xc8:
				msr.ia32_pmc[ECX - 0xC1] = EAX | ((uint64_t)EDX << 32);
				break;
			case 0xfe:
				msr.mtrr_cap = EAX | ((uint64_t)EDX << 32);
				break;
			case 0x116:
				msr.ecx116 = EAX | ((uint64_t)EDX << 32);
				break;
			case 0x118: case 0x119: case 0x11a: case 0x11b:
				msr.ecx11x[ECX - 0x118] = EAX | ((uint64_t)EDX << 32);
				break;
			case 0x11e:
				msr.ecx11e = EAX | ((uint64_t)EDX << 32);
				break;
			case 0x174:
				if (cpu_s->cpu_type == CPU_PENTIUMPRO)
					goto i686_invalid_wrmsr;

				msr.sysenter_cs = EAX & 0xFFFF;
				break;
			case 0x175:
				if (cpu_s->cpu_type == CPU_PENTIUMPRO)
					goto i686_invalid_wrmsr;

				msr.sysenter_esp = EAX;
				break;
			case 0x176:
				if (cpu_s->cpu_type == CPU_PENTIUMPRO)
					goto i686_invalid_wrmsr;

				msr.sysenter_eip = EAX;
				break;
			case 0x179:
				break;
			case 0x17a:
				if (EAX || EDX)
					x86gpf(NULL, 0);
				break;
			case 0x17b:
				msr.mcg_ctl = EAX | ((uint64_t)EDX << 32);
				break;
			case 0x186:
				msr.ecx186 = EAX | ((uint64_t)EDX << 32);
				break;
			case 0x187:
				msr.ecx187 = EAX | ((uint64_t)EDX << 32);
				break;
			case 0x1e0:
				msr.ecx1e0 = EAX | ((uint64_t)EDX << 32);
				break;
			case 0x200: case 0x201: case 0x202: case 0x203:
			case 0x204: case 0x205: case 0x206: case 0x207:
			case 0x208: case 0x209: case 0x20a: case 0x20b:
			case 0x20c: case 0x20d: case 0x20e: case 0x20f:
				if (ECX & 1)
					msr.mtrr_physmask[(ECX - 0x200) >> 1] = EAX | ((uint64_t)EDX << 32);
				else
					msr.mtrr_physbase[(ECX - 0x200) >> 1] = EAX | ((uint64_t)EDX << 32);
				break;
			case 0x250:
				msr.mtrr_fix64k_8000 = EAX | ((uint64_t)EDX << 32);
				break;
			case 0x258:
				msr.mtrr_fix16k_8000 = EAX | ((uint64_t)EDX << 32);
				break;
			case 0x259:
				msr.mtrr_fix16k_a000 = EAX | ((uint64_t)EDX << 32);
				break;
			case 0x268: case 0x269: case 0x26a: case 0x26b:
			case 0x26c: case 0x26d: case 0x26e: case 0x26f:
				msr.mtrr_fix4k[ECX - 0x268] = EAX | ((uint64_t)EDX << 32);
				break;
			case 0x277:
				msr.pat = EAX | ((uint64_t)EDX << 32);
				break;
			case 0x2ff:
				msr.mtrr_deftype = EAX | ((uint64_t)EDX << 32);
				break;
			case 0x400: case 0x404: case 0x408: case 0x40c:
			case 0x410:
				msr.mca_ctl[(ECX - 0x400) >> 2] = EAX | ((uint64_t)EDX << 32);
				break;
			case 0x401: case 0x402: case 0x405: case 0x406:
			case 0x407: case 0x409: case 0x40d: case 0x40e:
			case 0x411: case 0x412:
				if (EAX || EDX)
					x86gpf(NULL, 0);
				break;
			case 0x570:
				msr.ecx570 = EAX | ((uint64_t)EDX << 32);
				break;
			case 0x1002ff:
				msr.ecx1002ff = EAX | ((uint64_t)EDX << 32);
				break;
			case 0xf0f00250:
				msr.ecxf0f00250 = EAX | ((uint64_t)EDX << 32);
				break;
			case 0xf0f00258:
				msr.ecxf0f00258 = EAX | ((uint64_t)EDX << 32);
				break;
			case 0xf0f00259:
				msr.ecxf0f00259 = EAX | ((uint64_t)EDX << 32);
				break;
			default:
i686_invalid_wrmsr:
				cpu_log("WRMSR: Invalid MSR: %08X\n", ECX);
				x86gpf(NULL, 0);
				break;
		}
		break;
    }
}


static void
cpu_write(uint16_t addr, uint8_t val, void *priv)
{
    if (addr == 0xf0) {
	/* Writes to F0 clear FPU error and deassert the interrupt. */
	if (is286)
		picintc(1 << 13);
	else
		nmi = 0;
	return;
    } else if (addr >= 0xf1)
	return;		/* FPU stuff */

    if (!(addr & 1))
	cyrix_addr = val;
    else switch (cyrix_addr) {
	case 0xc0:	/* CCR0 */
		ccr0 = val;
		break;
	case 0xc1:	/* CCR1 */
		if ((ccr3 & CCR3_SMI_LOCK) && !in_smm)
			val = (val & ~(CCR1_USE_SMI | CCR1_SMAC | CCR1_SM3)) | (ccr1 & (CCR1_USE_SMI | CCR1_SMAC | CCR1_SM3));
		ccr1 = val;
		break;
	case 0xc2:	/* CCR2 */
		ccr2 = val;
		break;
	case 0xc3:	/* CCR3 */
		if ((ccr3 & CCR3_SMI_LOCK) && !in_smm)
			val = (val & ~(CCR3_NMI_EN)) | (ccr3 & CCR3_NMI_EN) | CCR3_SMI_LOCK;
		ccr3 = val;
		break;
	case 0xcd:
		if (!(ccr3 & CCR3_SMI_LOCK) || in_smm) {
			cyrix.arr[3].base = (cyrix.arr[3].base & ~0xff000000) | (val << 24);
			cyrix.smhr &= ~SMHR_VALID;
		}
		break;
	case 0xce:
		if (!(ccr3 & CCR3_SMI_LOCK) || in_smm) {
			cyrix.arr[3].base = (cyrix.arr[3].base & ~0x00ff0000) | (val << 16);
			cyrix.smhr &= ~SMHR_VALID;
		}
		break;
	case 0xcf:
		if (!(ccr3 & CCR3_SMI_LOCK) || in_smm) {
			cyrix.arr[3].base = (cyrix.arr[3].base & ~0x0000f000) | ((val & 0xf0) << 8);
			if ((val & 0xf) == 0xf)
				cyrix.arr[3].size = 1ull << 32;		/* 4 GB */
			else if (val & 0xf)
				cyrix.arr[3].size = 2048 << (val & 0xf);
			else
				cyrix.arr[3].size = 0;			/* Disabled */
			cyrix.smhr &= ~SMHR_VALID;
		}
		break;

	case 0xe8:	/* CCR4 */
		if ((ccr3 & 0xf0) == 0x10) {
			ccr4 = val;
#if defined(DEV_BRANCH) && defined(USE_CYRIX_6X86)
			if (cpu_s->cpu_type >= CPU_Cx6x86) {
				if (val & 0x80)
					CPUID = cpu_s->cpuid_model;
				else
					CPUID = 0;
			}
#endif
		}
		break;
	case 0xe9:	/* CCR5 */
		if ((ccr3 & 0xf0) == 0x10)
			ccr5 = val;
		break;
	case 0xea:	/* CCR6 */
		if ((ccr3 & 0xf0) == 0x10)
			ccr6 = val;
		break;
    }
}


static uint8_t
cpu_read(uint16_t addr, void *priv)
{
    if (addr == 0xf007)
	return 0x7f;

    if (addr >= 0xf0)
	return 0xff;		/* FPU stuff */

    if (addr & 1) {
	switch (cyrix_addr) {
		case 0xc0:
			return ccr0;
		case 0xc1:
			return ccr1;
		case 0xc2:
			return ccr2;
		case 0xc3:
			return ccr3;
		case 0xe8:
			return ((ccr3 & 0xf0) == 0x10) ? ccr4 : 0xff;
		case 0xe9:
			return ((ccr3 & 0xf0) == 0x10) ? ccr5 : 0xff;
		case 0xea:
			return ((ccr3 & 0xf0) == 0x10) ? ccr6 : 0xff;
		case 0xfe:
			return cpu_s->cyrix_id & 0xff;
		case 0xff:
			return cpu_s->cyrix_id >> 8;
	}

	if ((cyrix_addr & 0xf0) == 0xc0)
		return 0xff;

	if (cyrix_addr == 0x20 && (cpu_s->cpu_type == CPU_Cx5x86))
		return 0xff;
    }

    return 0xff;
}


void
#ifdef USE_DYNAREC
x86_setopcodes(const OpFn *opcodes, const OpFn *opcodes_0f,
	       const OpFn *dynarec_opcodes, const OpFn *dynarec_opcodes_0f)
{
    x86_opcodes = opcodes;
    x86_opcodes_0f = opcodes_0f;
    x86_dynarec_opcodes = dynarec_opcodes;
    x86_dynarec_opcodes_0f = dynarec_opcodes_0f;
}
#else
x86_setopcodes(const OpFn *opcodes, const OpFn *opcodes_0f)
{
    x86_opcodes = opcodes;
    x86_opcodes_0f = opcodes_0f;
}
#endif


void
cpu_update_waitstates(void)
{
    cpu_s = (CPU *) &cpu_f->cpus[cpu_effective];

    if (is486)
	cpu_prefetch_width = 16;
    else
	cpu_prefetch_width = cpu_16bitbus ? 2 : 4;

    if (cpu_cache_int_enabled) {
	/* Disable prefetch emulation */
	cpu_prefetch_cycles = 0;
    } else if (cpu_waitstates && (cpu_s->cpu_type >= CPU_286 && cpu_s->cpu_type <= CPU_386DX)) {
	/* Waitstates override */
	cpu_prefetch_cycles = cpu_waitstates+1;
	cpu_cycles_read = cpu_waitstates+1;
	cpu_cycles_read_l = (cpu_16bitbus ? 2 : 1) * (cpu_waitstates+1);
	cpu_cycles_write = cpu_waitstates+1;
	cpu_cycles_write_l = (cpu_16bitbus ? 2 : 1) * (cpu_waitstates+1);
    } else if (cpu_cache_ext_enabled) {
	/* Use cache timings */
	cpu_prefetch_cycles = cpu_s->cache_read_cycles;
	cpu_cycles_read = cpu_s->cache_read_cycles;
	cpu_cycles_read_l = (cpu_16bitbus ? 2 : 1) * cpu_s->cache_read_cycles;
	cpu_cycles_write = cpu_s->cache_write_cycles;
	cpu_cycles_write_l = (cpu_16bitbus ? 2 : 1) * cpu_s->cache_write_cycles;
    } else {
	/* Use memory timings */
	cpu_prefetch_cycles = cpu_s->mem_read_cycles;
	cpu_cycles_read = cpu_s->mem_read_cycles;
	cpu_cycles_read_l = (cpu_16bitbus ? 2 : 1) * cpu_s->mem_read_cycles;
	cpu_cycles_write = cpu_s->mem_write_cycles;
	cpu_cycles_write_l = (cpu_16bitbus ? 2 : 1) * cpu_s->mem_write_cycles;
    }

    if (is486)
	cpu_prefetch_cycles = (cpu_prefetch_cycles * 11) / 16;

    cpu_mem_prefetch_cycles = cpu_prefetch_cycles;

    if (cpu_s->rspeed <= 8000000)
	cpu_rom_prefetch_cycles = cpu_mem_prefetch_cycles;
}<|MERGE_RESOLUTION|>--- conflicted
+++ resolved
@@ -114,12 +114,8 @@
 		cpu_override, cpu_effective, cpu_multi, cpu_16bitbus, cpu_64bitbus, cpu_busspeed,
 		cpu_cyrix_alignment, CPUID,
 
-<<<<<<< HEAD
 		is186, is_nec,
- 		is286, is386, is486 = 1,
-=======
  		is286, is386, is6117, is486 = 1,
->>>>>>> 6eadfbf5
 		cpu_isintel, cpu_iscyrix, hascache, isibm486, israpidcad, is_vpc,
 		is_am486, is_am486dxl, is_pentium, is_k5, is_k6, is_p6, is_cxsmm, hasfpu,
 
