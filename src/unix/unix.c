#ifdef __linux__
#    define _FILE_OFFSET_BITS   64
#    define _LARGEFILE64_SOURCE 1
#endif
#include <SDL.h>
#include <stdlib.h>
#include <stdbool.h>
#include <stdio.h>
#include <string.h>
#include <time.h>
#include <sys/time.h>
#include <sys/param.h>
#include <sys/types.h>
#include <sys/stat.h>
#include <sys/mman.h>
#include <unistd.h>
#include <errno.h>
#include <inttypes.h>
#include <dlfcn.h>
#include <wchar.h>
#include <pwd.h>
#include <stdatomic.h>

#include <86box/86box.h>
#include <86box/mem.h>
#include <86box/rom.h>
#include <86box/keyboard.h>
#include <86box/mouse.h>
#include <86box/config.h>
#include <86box/path.h>
#include <86box/plat.h>
#include <86box/plat_dynld.h>
#include <86box/thread.h>
#include <86box/device.h>
#include <86box/gameport.h>
#include <86box/unix_sdl.h>
#include <86box/timer.h>
#include <86box/nvr.h>
#include <86box/video.h>
#include <86box/ui.h>
#include <86box/gdbstub.h>

#ifdef __APPLE__
#    include "macOSXGlue.h"
#endif

static int      first_use = 1;
static uint64_t StartingTime;
static uint64_t Frequency;
int             rctrl_is_lalt;
int             update_icons;
int             kbd_req_capture;
int             hide_status_bar;
int             hide_tool_bar;
int             fixed_size_x = 640;
int             fixed_size_y = 480;
extern int      title_set;
extern wchar_t  sdl_win_title[512];
plat_joystick_t plat_joystick_state[MAX_PLAT_JOYSTICKS];
joystick_t      joystick_state[MAX_JOYSTICKS];
int             joysticks_present;
SDL_mutex      *blitmtx;
SDL_threadID    eventthread;
static int      exit_event         = 0;
static int      fullscreen_pending = 0;
uint32_t        lang_id = 0x0409, lang_sys = 0x0409; // Multilangual UI variables, for now all set to LCID of en-US
char            icon_set[256] = "";                  /* name of the iconset to be used */

static const uint16_t sdl_to_xt[0x200] = {
    [SDL_SCANCODE_ESCAPE]       = 0x01,
    [SDL_SCANCODE_1]            = 0x02,
    [SDL_SCANCODE_2]            = 0x03,
    [SDL_SCANCODE_3]            = 0x04,
    [SDL_SCANCODE_4]            = 0x05,
    [SDL_SCANCODE_5]            = 0x06,
    [SDL_SCANCODE_6]            = 0x07,
    [SDL_SCANCODE_7]            = 0x08,
    [SDL_SCANCODE_8]            = 0x09,
    [SDL_SCANCODE_9]            = 0x0A,
    [SDL_SCANCODE_0]            = 0x0B,
    [SDL_SCANCODE_MINUS]        = 0x0C,
    [SDL_SCANCODE_EQUALS]       = 0x0D,
    [SDL_SCANCODE_BACKSPACE]    = 0x0E,
    [SDL_SCANCODE_TAB]          = 0x0F,
    [SDL_SCANCODE_Q]            = 0x10,
    [SDL_SCANCODE_W]            = 0x11,
    [SDL_SCANCODE_E]            = 0x12,
    [SDL_SCANCODE_R]            = 0x13,
    [SDL_SCANCODE_T]            = 0x14,
    [SDL_SCANCODE_Y]            = 0x15,
    [SDL_SCANCODE_U]            = 0x16,
    [SDL_SCANCODE_I]            = 0x17,
    [SDL_SCANCODE_O]            = 0x18,
    [SDL_SCANCODE_P]            = 0x19,
    [SDL_SCANCODE_LEFTBRACKET]  = 0x1A,
    [SDL_SCANCODE_RIGHTBRACKET] = 0x1B,
    [SDL_SCANCODE_RETURN]       = 0x1C,
    [SDL_SCANCODE_LCTRL]        = 0x1D,
    [SDL_SCANCODE_A]            = 0x1E,
    [SDL_SCANCODE_S]            = 0x1F,
    [SDL_SCANCODE_D]            = 0x20,
    [SDL_SCANCODE_F]            = 0x21,
    [SDL_SCANCODE_G]            = 0x22,
    [SDL_SCANCODE_H]            = 0x23,
    [SDL_SCANCODE_J]            = 0x24,
    [SDL_SCANCODE_K]            = 0x25,
    [SDL_SCANCODE_L]            = 0x26,
    [SDL_SCANCODE_SEMICOLON]    = 0x27,
    [SDL_SCANCODE_APOSTROPHE]   = 0x28,
    [SDL_SCANCODE_GRAVE]        = 0x29,
    [SDL_SCANCODE_LSHIFT]       = 0x2A,
    [SDL_SCANCODE_BACKSLASH]    = 0x2B,
    [SDL_SCANCODE_Z]            = 0x2C,
    [SDL_SCANCODE_X]            = 0x2D,
    [SDL_SCANCODE_C]            = 0x2E,
    [SDL_SCANCODE_V]            = 0x2F,
    [SDL_SCANCODE_B]            = 0x30,
    [SDL_SCANCODE_N]            = 0x31,
    [SDL_SCANCODE_M]            = 0x32,
    [SDL_SCANCODE_COMMA]        = 0x33,
    [SDL_SCANCODE_PERIOD]       = 0x34,
    [SDL_SCANCODE_SLASH]        = 0x35,
    [SDL_SCANCODE_RSHIFT]       = 0x36,
    [SDL_SCANCODE_KP_MULTIPLY]  = 0x37,
    [SDL_SCANCODE_LALT]         = 0x38,
    [SDL_SCANCODE_SPACE]        = 0x39,
    [SDL_SCANCODE_CAPSLOCK]     = 0x3A,
    [SDL_SCANCODE_F1]           = 0x3B,
    [SDL_SCANCODE_F2]           = 0x3C,
    [SDL_SCANCODE_F3]           = 0x3D,
    [SDL_SCANCODE_F4]           = 0x3E,
    [SDL_SCANCODE_F5]           = 0x3F,
    [SDL_SCANCODE_F6]           = 0x40,
    [SDL_SCANCODE_F7]           = 0x41,
    [SDL_SCANCODE_F8]           = 0x42,
    [SDL_SCANCODE_F9]           = 0x43,
    [SDL_SCANCODE_F10]          = 0x44,
    [SDL_SCANCODE_NUMLOCKCLEAR] = 0x45,
    [SDL_SCANCODE_SCROLLLOCK]   = 0x46,
    [SDL_SCANCODE_HOME]         = 0x147,
    [SDL_SCANCODE_UP]           = 0x148,
    [SDL_SCANCODE_PAGEUP]       = 0x149,
    [SDL_SCANCODE_KP_MINUS]     = 0x4A,
    [SDL_SCANCODE_LEFT]         = 0x14B,
    [SDL_SCANCODE_KP_5]         = 0x4C,
    [SDL_SCANCODE_RIGHT]        = 0x14D,
    [SDL_SCANCODE_KP_PLUS]      = 0x4E,
    [SDL_SCANCODE_END]          = 0x14F,
    [SDL_SCANCODE_DOWN]         = 0x150,
    [SDL_SCANCODE_PAGEDOWN]     = 0x151,
    [SDL_SCANCODE_INSERT]       = 0x152,
    [SDL_SCANCODE_DELETE]       = 0x153,
    [SDL_SCANCODE_F11]          = 0x57,
    [SDL_SCANCODE_F12]          = 0x58,

    [SDL_SCANCODE_KP_ENTER]  = 0x11c,
    [SDL_SCANCODE_RCTRL]     = 0x11d,
    [SDL_SCANCODE_KP_DIVIDE] = 0x135,
    [SDL_SCANCODE_RALT]      = 0x138,
    [SDL_SCANCODE_KP_9]      = 0x49,
    [SDL_SCANCODE_KP_8]      = 0x48,
    [SDL_SCANCODE_KP_7]      = 0x47,
    [SDL_SCANCODE_KP_6]      = 0x4D,
    [SDL_SCANCODE_KP_4]      = 0x4B,
    [SDL_SCANCODE_KP_3]      = 0x51,
    [SDL_SCANCODE_KP_2]      = 0x50,
    [SDL_SCANCODE_KP_1]      = 0x4F,
    [SDL_SCANCODE_KP_0]      = 0x52,
    [SDL_SCANCODE_KP_PERIOD] = 0x53,

    [SDL_SCANCODE_LGUI]        = 0x15B,
    [SDL_SCANCODE_RGUI]        = 0x15C,
    [SDL_SCANCODE_APPLICATION] = 0x15D,
    [SDL_SCANCODE_PRINTSCREEN] = 0x137
};

typedef struct sdl_blit_params {
    int x, y, w, h;
} sdl_blit_params;

sdl_blit_params params  = { 0, 0, 0, 0 };
int             blitreq = 0;

void *
dynld_module(const char *name, dllimp_t *table)
{
    dllimp_t *imp;
    void     *modhandle = dlopen(name, RTLD_LAZY | RTLD_GLOBAL);
    if (modhandle) {
        for (imp = table; imp->name != NULL; imp++) {
            if ((*(void **) imp->func = dlsym(modhandle, imp->name)) == NULL) {
                dlclose(modhandle);
                return NULL;
            }
        }
    }
    return modhandle;
}

void
plat_tempfile(char *bufp, char *prefix, char *suffix)
{
    struct tm     *calendertime;
    struct timeval t;
    time_t         curtime;

    if (prefix != NULL)
        sprintf(bufp, "%s-", prefix);
    else
        strcpy(bufp, "");
    gettimeofday(&t, NULL);
    curtime      = time(NULL);
    calendertime = localtime(&curtime);
    sprintf(&bufp[strlen(bufp)], "%d%02d%02d-%02d%02d%02d-%03ld%s", calendertime->tm_year, calendertime->tm_mon, calendertime->tm_mday, calendertime->tm_hour, calendertime->tm_min, calendertime->tm_sec, t.tv_usec / 1000, suffix);
}

int
plat_getcwd(char *bufp, int max)
{
    return getcwd(bufp, max) != 0;
}

int
plat_chdir(char *str)
{
    return chdir(str);
}

void
dynld_close(void *handle)
{
    dlclose(handle);
}

wchar_t *
plat_get_string(int i)
{
    switch (i) {
        case IDS_2077:
            return L"Click to capture mouse";
        case IDS_2078:
            return L"Press CTRL-END to release mouse";
        case IDS_2079:
            return L"Press CTRL-END or middle button to release mouse";
        case IDS_2080:
            return L"Failed to initialize FluidSynth";
        case IDS_2130:
            return L"Invalid configuration";
        case IDS_4099:
            return L"MFM/RLL or ESDI CD-ROM drives never existed";
        case IDS_2093:
            return L"Failed to set up PCap";
        case IDS_2094:
            return L"No PCap devices found";
        case IDS_2095:
            return L"Invalid PCap device";
        case IDS_2110:
            return L"Unable to initialize FreeType";
        case IDS_2111:
            return L"Unable to initialize SDL, libsdl2 is required";
        case IDS_2131:
            return L"libfreetype is required for ESC/P printer emulation.";
        case IDS_2132:
            return L"libgs is required for automatic conversion of PostScript files to PDF.\n\nAny documents sent to the generic PostScript printer will be saved as PostScript (.ps) files.";
        case IDS_2133:
            return L"libfluidsynth is required for FluidSynth MIDI output.";
        case IDS_2129:
            return L"Make sure libpcap is installed and that you are on a libpcap-compatible network connection.";
        case IDS_2114:
            return L"Unable to initialize Ghostscript";
        case IDS_2063:
            return L"Machine \"%hs\" is not available due to missing ROMs in the roms/machines directory. Switching to an available machine.";
        case IDS_2064:
            return L"Video card \"%hs\" is not available due to missing ROMs in the roms/video directory. Switching to an available video card.";
        case IDS_2128:
            return L"Hardware not available";
        case IDS_2142:
            return L"Monitor in sleep mode";
    }
    return L"";
}

FILE *
plat_fopen(const char *path, const char *mode)
{
    return fopen(path, mode);
}

FILE *
plat_fopen64(const char *path, const char *mode)
{
    return fopen(path, mode);
}

int
path_abs(char *path)
{
    return path[0] == '/';
}

void
path_normalize(char *path)
{
    /* No-op. */
}

void
path_slash(char *path)
{
    if ((path[strlen(path) - 1] != '/')) {
        strcat(path, "/");
    }
    path_normalize(path);
}

void
plat_put_backslash(char *s)
{
    int c = strlen(s) - 1;

    if (s[c] != '/')
        s[c] = '/';
}

/* Return the last element of a pathname. */
char *
<<<<<<< HEAD
=======
plat_get_basename(const char *path)
{
    int c = (int) strlen(path);

    while (c > 0) {
        if (path[c] == '/')
            return ((char *) &path[c + 1]);
        c--;
    }

    return ((char *) path);
}
char *
>>>>>>> 932f2ce5
path_get_filename(char *s)
{
    int c = strlen(s) - 1;

    while (c > 0) {
        if (s[c] == '/' || s[c] == '\\')
            return (&s[c + 1]);
        c--;
    }

    return (s);
}

char *
path_get_extension(char *s)
{
    int c = strlen(s) - 1;

    if (c <= 0)
        return (s);

    while (c && s[c] != '.')
        c--;

    if (!c)
        return (&s[strlen(s)]);

    return (&s[c + 1]);
}

void
path_append_filename(char *dest, const char *s1, const char *s2)
{
    strcpy(dest, s1);
    path_slash(dest);
    strcat(dest, s2);
}

int
plat_dir_check(char *path)
{
    struct stat dummy;
    if (stat(path, &dummy) < 0) {
        return 0;
    }
    return S_ISDIR(dummy.st_mode);
}

int
plat_dir_create(char *path)
{
    return mkdir(path, S_IRWXU);
}

void *
plat_mmap(size_t size, uint8_t executable)
{
#if defined __APPLE__ && defined MAP_JIT
    void *ret = mmap(0, size, PROT_READ | PROT_WRITE | (executable ? PROT_EXEC : 0), MAP_ANON | MAP_PRIVATE | (executable ? MAP_JIT : 0), -1, 0);
#else
    void *ret                    = mmap(0, size, PROT_READ | PROT_WRITE | (executable ? PROT_EXEC : 0), MAP_ANON | MAP_PRIVATE, -1, 0);
#endif
    return (ret < 0) ? NULL : ret;
}

void
plat_munmap(void *ptr, size_t size)
{
    munmap(ptr, size);
}

uint64_t
plat_timer_read(void)
{
    return SDL_GetPerformanceCounter();
}

static uint64_t
plat_get_ticks_common(void)
{
    uint64_t EndingTime, ElapsedMicroseconds;
    if (first_use) {
        Frequency    = SDL_GetPerformanceFrequency();
        StartingTime = SDL_GetPerformanceCounter();
        first_use    = 0;
    }
    EndingTime          = SDL_GetPerformanceCounter();
    ElapsedMicroseconds = ((EndingTime - StartingTime) * 1000000) / Frequency;
    return ElapsedMicroseconds;
}

uint32_t
plat_get_ticks(void)
{
    return (uint32_t) (plat_get_ticks_common() / 1000);
}

uint32_t
plat_get_micro_ticks(void)
{
    return (uint32_t) plat_get_ticks_common();
}

void
plat_remove(char *path)
{
    remove(path);
}

void
ui_sb_update_icon_state(int tag, int state)
{
}

void
ui_sb_update_icon(int tag, int active)
{
}

void
plat_delay_ms(uint32_t count)
{
    SDL_Delay(count);
}

void
ui_sb_update_tip(int arg)
{
}

void
ui_sb_update_panes()
{
}

void
ui_sb_update_text()
{
}

void
path_get_dirname(char *dest, const char *path)
{
    int   c = (int) strlen(path);
    char *ptr;

    ptr = (char *) path;

    while (c > 0) {
        if (path[c] == '/' || path[c] == '\\') {
            ptr = (char *) &path[c];
            break;
        }
        c--;
    }

    /* Copy to destination. */
    while (path < ptr)
        *dest++ = *path++;
    *dest = '\0';
}
volatile int cpu_thread_run = 1;
void
ui_sb_set_text_w(wchar_t *wstr)
{
}

int
stricmp(const char *s1, const char *s2)
{
    return strcasecmp(s1, s2);
}

int
strnicmp(const char *s1, const char *s2, size_t n)
{
    return strncasecmp(s1, s2, n);
}

void
main_thread(void *param)
{
    uint32_t old_time, new_time;
    int      drawits, frames;

    SDL_SetThreadPriority(SDL_THREAD_PRIORITY_HIGH);
    framecountx = 0;
    // title_update = 1;
    old_time = SDL_GetTicks();
    drawits = frames = 0;
    while (!is_quit && cpu_thread_run) {
        /* See if it is time to run a frame of code. */
        new_time = SDL_GetTicks();
#ifdef USE_GDBSTUB
        if (gdbstub_next_asap && (drawits <= 0))
            drawits = 10;
        else
#endif
            drawits += (new_time - old_time);
        old_time = new_time;
        if (drawits > 0 && !dopause) {
            /* Yes, so do one frame now. */
            drawits -= 10;
            if (drawits > 50)
                drawits = 0;

            /* Run a block of code. */
            pc_run();

            /* Every 200 frames we save the machine status. */
            if (++frames >= 200 && nvr_dosave) {
                nvr_save();
                nvr_dosave = 0;
                frames     = 0;
            }
        } else /* Just so we dont overload the host OS. */
            SDL_Delay(1);

        /* If needed, handle a screen resize. */
        if (atomic_load(&doresize_monitors[0]) && !video_fullscreen && !is_quit) {
            if (vid_resize & 2)
                plat_resize(fixed_size_x, fixed_size_y);
            else
                plat_resize(scrnsz_x, scrnsz_y);
            atomic_store(&doresize_monitors[0], 1);
        }
    }

    is_quit = 1;
}

thread_t *thMain = NULL;

void
do_start(void)
{
    /* We have not stopped yet. */
    is_quit = 0;

    /* Initialize the high-precision timer. */
    SDL_InitSubSystem(SDL_INIT_TIMER);
    timer_freq = SDL_GetPerformanceFrequency();

    /* Start the emulator, really. */
    thMain = thread_create(main_thread, NULL);
}

void
do_stop(void)
{
    if (SDL_ThreadID() != eventthread) {
        exit_event = 1;
        return;
    }
    if (blitreq) {
        blitreq = 0;
        video_blit_complete();
    }

    while (SDL_TryLockMutex(blitmtx) == SDL_MUTEX_TIMEDOUT) {
        if (blitreq) {
            blitreq = 0;
            video_blit_complete();
        }
    }
    startblit();

    is_quit = 1;
    sdl_close();

    pc_close(thMain);

    thMain = NULL;
}

int
ui_msgbox(int flags, void *message)
{
    return ui_msgbox_header(flags, NULL, message);
}

int
ui_msgbox_header(int flags, void *header, void *message)
{
    SDL_MessageBoxData       msgdata;
    SDL_MessageBoxButtonData msgbtn;
    if (!header)
        header = (flags & MBX_ANSI) ? "86Box" : L"86Box";
    if (header <= (void *) 7168)
        header = plat_get_string(header);
    if (message <= (void *) 7168)
        message = plat_get_string(message);
    msgbtn.buttonid = 1;
    msgbtn.text     = "OK";
    msgbtn.flags    = 0;
    memset(&msgdata, 0, sizeof(SDL_MessageBoxData));
    msgdata.numbuttons = 1;
    msgdata.buttons    = &msgbtn;
    int msgflags       = 0;
    if (msgflags & MBX_FATAL)
        msgflags |= SDL_MESSAGEBOX_ERROR;
    else if (msgflags & MBX_ERROR || msgflags & MBX_WARNING)
        msgflags |= SDL_MESSAGEBOX_WARNING;
    else
        msgflags |= SDL_MESSAGEBOX_INFORMATION;
    msgdata.flags = msgflags;
    if (flags & MBX_ANSI) {
        int button      = 0;
        msgdata.title   = header;
        msgdata.message = message;
        SDL_ShowMessageBox(&msgdata, &button);
        return button;
    } else {
        int   button    = 0;
        char *res       = SDL_iconv_string("UTF-8", sizeof(wchar_t) == 2 ? "UTF-16LE" : "UTF-32LE", (char *) message, wcslen(message) * sizeof(wchar_t) + sizeof(wchar_t));
        char *res2      = SDL_iconv_string("UTF-8", sizeof(wchar_t) == 2 ? "UTF-16LE" : "UTF-32LE", (char *) header, wcslen(header) * sizeof(wchar_t) + sizeof(wchar_t));
        msgdata.message = res;
        msgdata.title   = res2;
        SDL_ShowMessageBox(&msgdata, &button);
        free(res);
        free(res2);
        return button;
    }

    return 0;
}

void
plat_get_exe_name(char *s, int size)
{
    char *basepath = SDL_GetBasePath();
    snprintf(s, size, "%s%s", basepath, basepath[strlen(basepath) - 1] == '/' ? "86box" : "/86box");
}

void
plat_power_off(void)
{
    confirm_exit = 0;
    nvr_save();
    config_save();

    /* Deduct a sufficiently large number of cycles that no instructions will
       run before the main thread is terminated */
    cycles -= 99999999;

    cpu_thread_run = 0;
}

void
ui_sb_bugui(char *str)
{
}

extern void sdl_blit(int x, int y, int w, int h);

typedef struct mouseinputdata {
    int deltax, deltay, deltaz;
    int mousebuttons;
} mouseinputdata;
SDL_mutex            *mousemutex;
static mouseinputdata mousedata;
void
mouse_poll()
{
    SDL_LockMutex(mousemutex);
    mouse_x          = mousedata.deltax;
    mouse_y          = mousedata.deltay;
    mouse_z          = mousedata.deltaz;
    mousedata.deltax = mousedata.deltay = mousedata.deltaz = 0;
    mouse_buttons                                          = mousedata.mousebuttons;
    SDL_UnlockMutex(mousemutex);
}

int real_sdl_w, real_sdl_h;
void
ui_sb_set_ready(int ready)
{
}
char *xargv[512];

// From musl.
char *
local_strsep(char **str, const char *sep)
{
    char *s = *str, *end;
    if (!s)
        return NULL;
    end = s + strcspn(s, sep);
    if (*end)
        *end++ = 0;
    else
        end = 0;
    *str = end;
    return s;
}

void
plat_pause(int p)
{
    static wchar_t oldtitle[512];
    wchar_t        title[512];

    if ((p == 0) && (time_sync & TIME_SYNC_ENABLED))
        nvr_time_sync();

    dopause = p;
    if (p) {
        wcsncpy(oldtitle, ui_window_title(NULL), sizeof_w(oldtitle) - 1);
        wcscpy(title, oldtitle);
        wcscat(title, L" - PAUSED");
        ui_window_title(title);
    } else {
        ui_window_title(oldtitle);
    }
}

void
plat_init_rom_paths()
{
#ifndef __APPLE__
    if (getenv("XDG_DATA_HOME")) {
        char xdg_rom_path[1024] = { 0 };
        strncpy(xdg_rom_path, getenv("XDG_DATA_HOME"), 1024);
        path_slash(xdg_rom_path);
        strncat(xdg_rom_path, "86Box/", 1024);

        if (!plat_dir_check(xdg_rom_path))
            plat_dir_create(xdg_rom_path);
        strcat(xdg_rom_path, "roms/");

        if (!plat_dir_check(xdg_rom_path))
            plat_dir_create(xdg_rom_path);
        rom_add_path(xdg_rom_path);
    } else {
        char home_rom_path[1024] = { 0 };
        snprintf(home_rom_path, 1024, "%s/.local/share/86Box/", getenv("HOME") ? getenv("HOME") : getpwuid(getuid())->pw_dir);

        if (!plat_dir_check(home_rom_path))
            plat_dir_create(home_rom_path);
        strcat(home_rom_path, "roms/");

        if (!plat_dir_check(home_rom_path))
            plat_dir_create(home_rom_path);
        rom_add_path(home_rom_path);
    }
    if (getenv("XDG_DATA_DIRS")) {
        char *xdg_rom_paths      = strdup(getenv("XDG_DATA_DIRS"));
        char *xdg_rom_paths_orig = xdg_rom_paths;
        char *cur_xdg_rom_path   = NULL;
        if (xdg_rom_paths) {
            while (xdg_rom_paths[strlen(xdg_rom_paths) - 1] == ':') {
                xdg_rom_paths[strlen(xdg_rom_paths) - 1] = '\0';
            }
            while ((cur_xdg_rom_path = local_strsep(&xdg_rom_paths, ";")) != NULL) {
                char real_xdg_rom_path[1024] = { '\0' };
                strcat(real_xdg_rom_path, cur_xdg_rom_path);
                path_slash(real_xdg_rom_path);
                strcat(real_xdg_rom_path, "86Box/roms/");
                rom_add_path(real_xdg_rom_path);
            }
        }
        free(xdg_rom_paths_orig);
    } else {
        rom_add_path("/usr/local/share/86Box/roms/");
        rom_add_path("/usr/share/86Box/roms/");
    }
#else
    char  default_rom_path[1024] = { '\0 ' };
    getDefaultROMPath(default_rom_path);
    rom_add_path(default_rom_path);
#endif
}

bool
process_media_commands_3(uint8_t *id, char *fn, uint8_t *wp, int cmdargc)
{
    bool err = false;
    *id      = atoi(xargv[1]);
    if (xargv[2][0] == '\'' || xargv[2][0] == '"') {
        int curarg = 2;
        for (curarg = 2; curarg < cmdargc; curarg++) {
            if (strlen(fn) + strlen(xargv[curarg]) >= PATH_MAX) {
                err = true;
                fprintf(stderr, "Path name too long.\n");
            }
            strcat(fn, xargv[curarg] + (xargv[curarg][0] == '\'' || xargv[curarg][0] == '"'));
            if (fn[strlen(fn) - 1] == '\''
                || fn[strlen(fn) - 1] == '"') {
                if (curarg + 1 < cmdargc) {
                    *wp = atoi(xargv[curarg + 1]);
                }
                break;
            }
            strcat(fn, " ");
        }
    } else {
        if (strlen(xargv[2]) < PATH_MAX) {
            strcpy(fn, xargv[2]);
            *wp = atoi(xargv[3]);
        } else {
            fprintf(stderr, "Path name too long.\n");
            err = true;
        }
    }
    if (fn[strlen(fn) - 1] == '\''
        || fn[strlen(fn) - 1] == '"')
        fn[strlen(fn) - 1] = '\0';
    return err;
}
char *(*f_readline)(const char *)          = NULL;
int (*f_add_history)(const char *)         = NULL;
void (*f_rl_callback_handler_remove)(void) = NULL;

#ifdef __APPLE__
#    define LIBEDIT_LIBRARY "libedit.dylib"
#else
#    define LIBEDIT_LIBRARY "libedit.so"
#endif
uint32_t
timer_onesec(uint32_t interval, void *param)
{
    pc_onesec();
    return interval;
}

void
monitor_thread(void *param)
{
#ifndef USE_CLI
    if (isatty(fileno(stdin)) && isatty(fileno(stdout))) {
        char  *line = NULL;
        size_t n;
        printf("86Box monitor console.\n");
        while (!exit_event) {
            if (feof(stdin))
                break;
            if (f_readline)
                line = f_readline("(86Box) ");
            else {
                printf("(86Box) ");
                getline(&line, &n, stdin);
            }
            if (line) {
                int   cmdargc = 0;
                char *linecpy;
                line[strcspn(line, "\r\n")] = '\0';
                linecpy                     = strdup(line);
                if (!linecpy) {
                    free(line);
                    line = NULL;
                    continue;
                }
                if (f_add_history)
                    f_add_history(line);
                memset(xargv, 0, sizeof(xargv));
                while (1) {
                    xargv[cmdargc++] = local_strsep(&linecpy, " ");
                    if (xargv[cmdargc - 1] == NULL || cmdargc >= 512)
                        break;
                }
                cmdargc--;
                if (strncasecmp(xargv[0], "help", 4) == 0) {
                    printf(
                        "fddload <id> <filename> <wp> - Load floppy disk image into drive <id>.\n"
                        "cdload <id> <filename> - Load CD-ROM image into drive <id>.\n"
                        "zipload <id> <filename> <wp> - Load ZIP image into ZIP drive <id>.\n"
                        "cartload <id> <filename> <wp> - Load cartridge image into cartridge drive <id>.\n"
                        "moload <id> <filename> <wp> - Load MO image into MO drive <id>.\n\n"
                        "fddeject <id> - eject disk from floppy drive <id>.\n"
                        "cdeject <id> - eject disc from CD-ROM drive <id>.\n"
                        "zipeject <id> - eject ZIP image from ZIP drive <id>.\n"
                        "carteject <id> - eject cartridge from drive <id>.\n"
                        "moeject <id> - eject image from MO drive <id>.\n\n"
                        "hardreset - hard reset the emulated system.\n"
                        "pause - pause the the emulated system.\n"
                        "fullscreen - toggle fullscreen.\n"
                        "exit - exit 86Box.\n");
                } else if (strncasecmp(xargv[0], "exit", 4) == 0) {
                    exit_event = 1;
                } else if (strncasecmp(xargv[0], "fullscreen", 10) == 0) {
                    video_fullscreen   = video_fullscreen ? 0 : 1;
                    fullscreen_pending = 1;
                } else if (strncasecmp(xargv[0], "pause", 5) == 0) {
                    plat_pause(dopause ^ 1);
                    printf("%s", dopause ? "Paused.\n" : "Unpaused.\n");
                } else if (strncasecmp(xargv[0], "hardreset", 9) == 0) {
                    pc_reset_hard();
                } else if (strncasecmp(xargv[0], "cdload", 6) == 0 && cmdargc >= 3) {
                    uint8_t id;
                    bool    err = false;
                    char    fn[PATH_MAX];

                    if (!xargv[2] || !xargv[1]) {
                        free(line);
                        free(linecpy);
                        line = NULL;
                        continue;
                    }
                    id = atoi(xargv[1]);
                    memset(fn, 0, sizeof(fn));
                    if (xargv[2][0] == '\'' || xargv[2][0] == '"') {
                        int curarg = 2;
                        for (curarg = 2; curarg < cmdargc; curarg++) {
                            if (strlen(fn) + strlen(xargv[curarg]) >= PATH_MAX) {
                                err = true;
                                fprintf(stderr, "Path name too long.\n");
                            }
                            strcat(fn, xargv[curarg] + (xargv[curarg][0] == '\'' || xargv[curarg][0] == '"'));
                            if (fn[strlen(fn) - 1] == '\''
                                || fn[strlen(fn) - 1] == '"') {
                                break;
                            }
                            strcat(fn, " ");
                        }
                    } else {
                        if (strlen(xargv[2]) < PATH_MAX) {
                            strcpy(fn, xargv[2]);
                        } else {
                            fprintf(stderr, "Path name too long.\n");
                        }
                    }
                    if (!err) {

                        if (fn[strlen(fn) - 1] == '\''
                            || fn[strlen(fn) - 1] == '"')
                            fn[strlen(fn) - 1] = '\0';
                        printf("Inserting disc into CD-ROM drive %hhu: %s\n", id, fn);
                        cdrom_mount(id, fn);
                    }
                } else if (strncasecmp(xargv[0], "fddeject", 8) == 0 && cmdargc >= 2) {
                    floppy_eject(atoi(xargv[1]));
                } else if (strncasecmp(xargv[0], "cdeject", 8) == 0 && cmdargc >= 2) {
                    cdrom_mount(atoi(xargv[1]), "");
                } else if (strncasecmp(xargv[0], "moeject", 8) == 0 && cmdargc >= 2) {
                    mo_eject(atoi(xargv[1]));
                } else if (strncasecmp(xargv[0], "carteject", 8) == 0 && cmdargc >= 2) {
                    cartridge_eject(atoi(xargv[1]));
                } else if (strncasecmp(xargv[0], "zipeject", 8) == 0 && cmdargc >= 2) {
                    zip_eject(atoi(xargv[1]));
                } else if (strncasecmp(xargv[0], "fddload", 7) == 0 && cmdargc >= 4) {
                    uint8_t id, wp;
                    bool    err = false;
                    char    fn[PATH_MAX];
                    memset(fn, 0, sizeof(fn));
                    if (!xargv[2] || !xargv[1]) {
                        free(line);
                        free(linecpy);
                        line = NULL;
                        continue;
                    }
                    err = process_media_commands_3(&id, fn, &wp, cmdargc);
                    if (!err) {
                        if (fn[strlen(fn) - 1] == '\''
                            || fn[strlen(fn) - 1] == '"')
                            fn[strlen(fn) - 1] = '\0';
                        printf("Inserting disk into floppy drive %c: %s\n", id + 'A', fn);
                        floppy_mount(id, fn, wp);
                    }
                } else if (strncasecmp(xargv[0], "moload", 7) == 0 && cmdargc >= 4) {
                    uint8_t id, wp;
                    bool    err = false;
                    char    fn[PATH_MAX];
                    memset(fn, 0, sizeof(fn));
                    if (!xargv[2] || !xargv[1]) {
                        free(line);
                        free(linecpy);
                        line = NULL;
                        continue;
                    }
                    err = process_media_commands_3(&id, fn, &wp, cmdargc);
                    if (!err) {
                        if (fn[strlen(fn) - 1] == '\''
                            || fn[strlen(fn) - 1] == '"')
                            fn[strlen(fn) - 1] = '\0';
                        printf("Inserting into mo drive %hhu: %s\n", id, fn);
                        mo_mount(id, fn, wp);
                    }
                } else if (strncasecmp(xargv[0], "cartload", 7) == 0 && cmdargc >= 4) {
                    uint8_t id, wp;
                    bool    err = false;
                    char    fn[PATH_MAX];
                    memset(fn, 0, sizeof(fn));
                    if (!xargv[2] || !xargv[1]) {
                        free(line);
                        free(linecpy);
                        line = NULL;
                        continue;
                    }
                    err = process_media_commands_3(&id, fn, &wp, cmdargc);
                    if (!err) {
                        if (fn[strlen(fn) - 1] == '\''
                            || fn[strlen(fn) - 1] == '"')
                            fn[strlen(fn) - 1] = '\0';
                        printf("Inserting tape into cartridge holder %hhu: %s\n", id, fn);
                        cartridge_mount(id, fn, wp);
                    }
                } else if (strncasecmp(xargv[0], "zipload", 7) == 0 && cmdargc >= 4) {
                    uint8_t id, wp;
                    bool    err = false;
                    char    fn[PATH_MAX];
                    memset(fn, 0, sizeof(fn));
                    if (!xargv[2] || !xargv[1]) {
                        free(line);
                        free(linecpy);
                        line = NULL;
                        continue;
                    }
                    err = process_media_commands_3(&id, fn, &wp, cmdargc);
                    if (!err) {
                        if (fn[strlen(fn) - 1] == '\''
                            || fn[strlen(fn) - 1] == '"')
                            fn[strlen(fn) - 1] = '\0';
                        printf("Inserting disk into ZIP drive %c: %s\n", id + 'A', fn);
                        zip_mount(id, fn, wp);
                    }
                }
                free(line);
                free(linecpy);
                line = NULL;
            }
        }
    }
#endif
}

extern int gfxcard_2;
int
main(int argc, char **argv)
{
    SDL_Event event;
    void     *libedithandle;

    SDL_Init(0);
    pc_init(argc, argv);
    if (!pc_init_modules()) {
        ui_msgbox_header(MBX_FATAL, L"No ROMs found.", L"86Box could not find any usable ROM images.\n\nPlease download a ROM set and extract it into the \"roms\" directory.");
        SDL_Quit();
        return 6;
    }

    gfxcard_2   = 0;
    eventthread = SDL_ThreadID();
    blitmtx     = SDL_CreateMutex();
    if (!blitmtx) {
        fprintf(stderr, "Failed to create blit mutex: %s", SDL_GetError());
        return -1;
    }
    libedithandle = dlopen(LIBEDIT_LIBRARY, RTLD_LOCAL | RTLD_LAZY);
    if (libedithandle) {
        f_readline    = dlsym(libedithandle, "readline");
        f_add_history = dlsym(libedithandle, "add_history");
        if (!f_readline) {
            fprintf(stderr, "readline in libedit not found, line editing will be limited.\n");
        }
        f_rl_callback_handler_remove = dlsym(libedithandle, "rl_callback_handler_remove");
    } else
        fprintf(stderr, "libedit not found, line editing will be limited.\n");
    mousemutex = SDL_CreateMutex();
    sdl_initho();

    if (start_in_fullscreen) {
        video_fullscreen = 1;
        sdl_set_fs(1);
    }
    /* Fire up the machine. */
    pc_reset_hard_init();

    /* Set the PAUSE mode depending on the renderer. */
    // plat_pause(0);

    /* Initialize the rendering window, or fullscreen. */

    do_start();
#ifndef USE_CLI
    thread_create(monitor_thread, NULL);
#endif
    SDL_AddTimer(1000, timer_onesec, NULL);
    while (!is_quit) {
        static int mouse_inside = 0;
        while (SDL_PollEvent(&event)) {
            switch (event.type) {
                case SDL_QUIT:
                    exit_event = 1;
                    break;
                case SDL_MOUSEWHEEL:
                    {
                        if (mouse_capture || video_fullscreen) {
                            if (event.wheel.direction == SDL_MOUSEWHEEL_FLIPPED) {
                                event.wheel.x *= -1;
                                event.wheel.y *= -1;
                            }
                            SDL_LockMutex(mousemutex);
                            mousedata.deltaz = event.wheel.y;
                            SDL_UnlockMutex(mousemutex);
                        }
                        break;
                    }
                case SDL_MOUSEMOTION:
                    {
                        if (mouse_capture || video_fullscreen) {
                            SDL_LockMutex(mousemutex);
                            mousedata.deltax += event.motion.xrel;
                            mousedata.deltay += event.motion.yrel;
                            SDL_UnlockMutex(mousemutex);
                        }
                        break;
                    }
                case SDL_MOUSEBUTTONDOWN:
                case SDL_MOUSEBUTTONUP:
                    {
                        if ((event.button.button == SDL_BUTTON_LEFT)
                            && !(mouse_capture || video_fullscreen)
                            && event.button.state == SDL_RELEASED
                            && mouse_inside) {
                            plat_mouse_capture(1);
                            break;
                        }
                        if (mouse_get_buttons() < 3 && event.button.button == SDL_BUTTON_MIDDLE && !video_fullscreen) {
                            plat_mouse_capture(0);
                            break;
                        }
                        if (mouse_capture || video_fullscreen) {
                            int buttonmask = 0;

                            switch (event.button.button) {
                                case SDL_BUTTON_LEFT:
                                    buttonmask = 1;
                                    break;
                                case SDL_BUTTON_RIGHT:
                                    buttonmask = 2;
                                    break;
                                case SDL_BUTTON_MIDDLE:
                                    buttonmask = 4;
                                    break;
                            }
                            SDL_LockMutex(mousemutex);
                            if (event.button.state == SDL_PRESSED) {
                                mousedata.mousebuttons |= buttonmask;
                            } else
                                mousedata.mousebuttons &= ~buttonmask;
                            SDL_UnlockMutex(mousemutex);
                        }
                        break;
                    }
                case SDL_RENDER_DEVICE_RESET:
                case SDL_RENDER_TARGETS_RESET:
                    {
                        extern void sdl_reinit_texture();
                        sdl_reinit_texture();
                        break;
                    }
                case SDL_KEYDOWN:
                case SDL_KEYUP:
                    {
                        uint16_t xtkey = 0;
                        switch (event.key.keysym.scancode) {
                            default:
                                xtkey = sdl_to_xt[event.key.keysym.scancode];
                                break;
                        }
                        keyboard_input(event.key.state == SDL_PRESSED, xtkey);
                    }
                case SDL_WINDOWEVENT:
                    {
                        switch (event.window.event) {
                            case SDL_WINDOWEVENT_ENTER:
                                mouse_inside = 1;
                                break;
                            case SDL_WINDOWEVENT_LEAVE:
                                mouse_inside = 0;
                                break;
                        }
                    }
            }
        }
        if (mouse_capture && keyboard_ismsexit()) {
            plat_mouse_capture(0);
        }
        if (blitreq) {
            extern void sdl_blit(int x, int y, int w, int h);
            sdl_blit(params.x, params.y, params.w, params.h);
        }
        if (title_set) {
            extern void ui_window_title_real();
            ui_window_title_real();
        }
        if (video_fullscreen && keyboard_isfsexit()) {
            sdl_set_fs(0);
            video_fullscreen = 0;
        }
        if (fullscreen_pending) {
            sdl_set_fs(video_fullscreen);
            fullscreen_pending = 0;
        }
        if (exit_event) {
            do_stop();
            break;
        }
    }
    printf("\n");
    SDL_DestroyMutex(blitmtx);
    SDL_DestroyMutex(mousemutex);
    SDL_Quit();
    if (f_rl_callback_handler_remove)
        f_rl_callback_handler_remove();
    return 0;
}
char *
plat_vidapi_name(int i)
{
    return "default";
}

void
set_language(uint32_t id)
{
    lang_id = id;
}

/* Sets up the program language before initialization. */
uint32_t
plat_language_code(char *langcode)
{
    /* or maybe not */
    return 0;
}

/* Converts back the language code to LCID */
void
plat_language_code_r(uint32_t lcid, char *outbuf, int len)
{
    /* or maybe not */
    return;
}

void
joystick_init(void)
{
}
void
joystick_close(void)
{
}
void
joystick_process(void)
{
}
void
startblit()
{
    SDL_LockMutex(blitmtx);
}

void
endblit()
{
    SDL_UnlockMutex(blitmtx);
}

/* API */
void
ui_sb_mt32lcd(char *str)
{
}<|MERGE_RESOLUTION|>--- conflicted
+++ resolved
@@ -324,8 +324,6 @@
 
 /* Return the last element of a pathname. */
 char *
-<<<<<<< HEAD
-=======
 plat_get_basename(const char *path)
 {
     int c = (int) strlen(path);
@@ -339,7 +337,6 @@
     return ((char *) path);
 }
 char *
->>>>>>> 932f2ce5
 path_get_filename(char *s)
 {
     int c = strlen(s) - 1;
