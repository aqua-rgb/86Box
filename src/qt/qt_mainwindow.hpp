--- conflicted
+++ resolved
@@ -76,15 +76,12 @@
     void on_actionAverage_triggered();
     void on_actionBT709_HDTV_triggered();
     void on_actionBT601_NTSC_PAL_triggered();
-<<<<<<< HEAD
     void on_actionDocumentation_triggered();
     void on_actionAbout_86Box_triggered();
     void on_actionAbout_Qt_triggered();
-=======
     void on_actionForce_4_3_display_ratio_triggered();
     void on_actionChange_contrast_for_monochrome_display_triggered();
     void on_actionCGA_PCjr_Tandy_EGA_S_VGA_overscan_triggered();
->>>>>>> 13b18c9d
 
     void refreshMediaMenu();
     void showMessage_(const QString& header, const QString& message);
