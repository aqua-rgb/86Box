#include "qt_mainwindow.hpp"
#include "ui_qt_mainwindow.h"

#include "qt_specifydimensions.h"
#include "qt_soundgain.hpp"

extern "C" {
#include <86box/86box.h>
#include <86box/config.h>
#include <86box/keyboard.h>
#include <86box/plat.h>
#include <86box/video.h>
#include <86box/vid_ega.h>
#include <86box/version.h>
};

#include <QGuiApplication>
#include <QWindow>
#include <QTimer>
#include <QThread>
#include <QKeyEvent>
#include <QMessageBox>
#include <QFocusEvent>
#include <QApplication>
#include <QPushButton>
#include <QDesktopServices>
#include <QUrl>
#include <QCheckBox>

#include <array>
#include <unordered_map>

#include "qt_settings.hpp"
#include "qt_machinestatus.hpp"
#include "qt_mediamenu.hpp"

#ifdef __unix__
#include <X11/Xlib.h>
#include <X11/keysym.h>
#undef KeyPress
#undef KeyRelease
#endif

extern void qt_mouse_capture(int);
extern "C" void qt_blit(int x, int y, int w, int h);

MainWindow::MainWindow(QWidget *parent) :
    QMainWindow(parent),
    ui(new Ui::MainWindow)
{
    Q_INIT_RESOURCE(qt_resources);
    status = std::make_unique<MachineStatus>(this);
    mm = std::make_shared<MediaMenu>(this);
    MediaMenu::ptr = mm;

    ui->setupUi(this);
    ui->stackedWidget->setMouseTracking(true);
    ui->ogl->setRenderType(HardwareRenderer::RenderType::OpenGL);
    ui->gles->setRenderType(HardwareRenderer::RenderType::OpenGLES);
    statusBar()->setVisible(!hide_status_bar);

    this->setWindowIcon(QIcon(":/settings/win/icons/86Box-yellow.ico"));

    connect(this, &MainWindow::showMessageForNonQtThread, this, &MainWindow::showMessage_, Qt::BlockingQueuedConnection);

    connect(this, &MainWindow::setTitleForNonQtThread, this, &MainWindow::setTitle_, Qt::BlockingQueuedConnection);
    connect(this, &MainWindow::getTitleForNonQtThread, this, &MainWindow::getTitle_, Qt::BlockingQueuedConnection);

    connect(this, &MainWindow::updateMenuResizeOptions, [this]() {
        ui->actionResizable_window->setEnabled(vid_resize != 2);
        ui->actionResizable_window->setChecked(vid_resize == 1);
        ui->menuWindow_scale_factor->setEnabled(vid_resize == 0);
    });

    connect(this, &MainWindow::updateWindowRememberOption, [this]() {
        ui->actionRemember_size_and_position->setChecked(window_remember);
    });

    emit updateMenuResizeOptions();

    connect(this, &MainWindow::pollMouse, ui->stackedWidget, &RendererStack::mousePoll);

    connect(this, &MainWindow::setMouseCapture, this, [this](bool state) {
        mouse_capture = state ? 1 : 0;
        qt_mouse_capture(mouse_capture);
        if (mouse_capture) {
            ui->stackedWidget->grabMouse();
#ifdef WAYLAND
            if (QGuiApplication::platformName().contains("wayland")) {
                wl_mouse_capture(this->windowHandle());
            }
#endif
        } else {
            ui->stackedWidget->releaseMouse();
#ifdef WAYLAND
            if (QGuiApplication::platformName().contains("wayland")) {
                wl_mouse_uncapture();
            }
#endif
        }
    });

    connect(this, &MainWindow::resizeContents, this, [this](int w, int h) {
        if (!QApplication::platformName().contains("eglfs") && vid_resize == 0) {
            w = w / (!dpi_scale ? devicePixelRatio() : 1);
            int modifiedHeight = (h / (!dpi_scale ? devicePixelRatio() : 1)) + menuBar()->height() + (statusBar()->height() * !hide_status_bar);
            ui->stackedWidget->resize(w, h);
            if (vid_resize == 0) {
                setFixedSize(w, modifiedHeight);
            } else {
                resize(w, modifiedHeight);
            }
        }
    });

    connect(ui->menubar, &QMenuBar::triggered, this, [] {
        config_save();
    });

    connect(this, &MainWindow::updateStatusBarPanes, this, [this] {
        status->refresh(ui->statusbar);
    });
    connect(this, &MainWindow::updateStatusBarPanes, this, &MainWindow::refreshMediaMenu);
    connect(this, &MainWindow::updateStatusBarActivity, status.get(), &MachineStatus::setActivity);
    connect(this, &MainWindow::updateStatusBarEmpty, status.get(), &MachineStatus::setEmpty);
    connect(this, &MainWindow::statusBarMessage, status.get(), &MachineStatus::message);

    ui->actionKeyboard_requires_capture->setChecked(kbd_req_capture);
    ui->actionRight_CTRL_is_left_ALT->setChecked(rctrl_is_lalt);
    ui->actionResizable_window->setChecked(vid_resize == 1);
    ui->actionRemember_size_and_position->setChecked(window_remember);
    ui->menuWindow_scale_factor->setEnabled(vid_resize == 0);
    ui->actionHiDPI_scaling->setChecked(dpi_scale);
    ui->actionHide_status_bar->setChecked(hide_status_bar);
    ui->actionUpdate_status_bar_icons->setChecked(update_icons);
    switch (vid_api) {
    case 0:
        ui->stackedWidget->setCurrentIndex(0);
        ui->actionSoftware_Renderer->setChecked(true);
        break;
    case 1:
        ui->stackedWidget->setCurrentIndex(1);
        ui->actionHardware_Renderer_OpenGL->setChecked(true);
        break;
    case 2:
        ui->stackedWidget->setCurrentIndex(2);
        ui->actionHardware_Renderer_OpenGL_ES->setChecked(true);
        break;
    }
    switch (scale) {
    case 0:
        ui->action0_5x->setChecked(true);
        break;
    case 1:
        ui->action1x->setChecked(true);
        break;
    case 2:
        ui->action1_5x->setChecked(true);
        break;
    case 3:
        ui->action2x->setChecked(true);
        break;
    }
    switch (video_filter_method) {
    case 0:
        ui->actionNearest->setChecked(true);
        break;
    case 1:
        ui->actionLinear->setChecked(true);
        break;
    }
    switch (video_fullscreen_scale) {
    case FULLSCR_SCALE_FULL:
        ui->actionFullScreen_stretch->setChecked(true);
        break;
    case FULLSCR_SCALE_43:
        ui->actionFullScreen_43->setChecked(true);
        break;
    case FULLSCR_SCALE_KEEPRATIO:
        ui->actionFullScreen_keepRatio->setChecked(true);
        break;
    case FULLSCR_SCALE_INT:
        ui->actionFullScreen_int->setChecked(true);
        break;
    }
    switch (video_grayscale) {
    case 0:
        ui->actionRGB_Color->setChecked(true);
        break;
    case 1:
        ui->actionRGB_Grayscale->setChecked(true);
        break;
    case 2:
        ui->actionAmber_monitor->setChecked(true);
        break;
    case 3:
        ui->actionGreen_monitor->setChecked(true);
        break;
    case 4:
        ui->actionWhite_monitor->setChecked(true);
        break;
    }
    switch (video_graytype) {
    case 0:
        ui->actionBT601_NTSC_PAL->setChecked(true);
        break;
    case 1:
        ui->actionBT709_HDTV->setChecked(true);
        break;
    case 2:
        ui->actionAverage->setChecked(true);
        break;
    }
    if (force_43 > 0) {
        ui->actionForce_4_3_display_ratio->setChecked(true);
    }
    if (enable_overscan > 0) {
        ui->actionCGA_PCjr_Tandy_EGA_S_VGA_overscan->setChecked(true);
    }
    if (vid_cga_contrast > 0) {
        ui->actionChange_contrast_for_monochrome_display->setChecked(true);
    }

    setFocusPolicy(Qt::StrongFocus);
    ui->gles->setFocusPolicy(Qt::NoFocus);
    ui->sw->setFocusPolicy(Qt::NoFocus);
    ui->ogl->setFocusPolicy(Qt::NoFocus);
    ui->stackedWidget->setFocusPolicy(Qt::NoFocus);
    ui->centralwidget->setFocusPolicy(Qt::NoFocus);
    menuBar()->setFocusPolicy(Qt::NoFocus);
    menuWidget()->setFocusPolicy(Qt::NoFocus);
    statusBar()->setFocusPolicy(Qt::NoFocus);

    video_setblit(qt_blit);
}

void MainWindow::closeEvent(QCloseEvent *event) {
    if (confirm_exit)
    {
        QMessageBox questionbox(QMessageBox::Icon::Question, "86Box", "Are you sure you want to exit 86Box?", QMessageBox::Yes | QMessageBox::No, this);
        QCheckBox *chkbox = new QCheckBox("Do not ask me again");
        questionbox.setCheckBox(chkbox);
        chkbox->setChecked(!confirm_exit);
        bool confirm_exit_temp = false;
        QObject::connect(chkbox, &QCheckBox::stateChanged, [](int state) {
            confirm_exit = (state == Qt::CheckState::Unchecked);
        });
        questionbox.exec();
        if (questionbox.result() == QMessageBox::No) {
            confirm_exit = true;
            event->ignore();
            return;
        }
        config_save();
    }
    if (window_remember) {
        window_w = ui->stackedWidget->width();
        window_h = ui->stackedWidget->height();
        if (!QApplication::platformName().contains("wayland")) {
            window_x = this->geometry().x();
            window_y = this->geometry().y();
        }
    }
    event->accept();
}

MainWindow::~MainWindow() {
    delete ui;
}

void MainWindow::showEvent(QShowEvent *event) {
    if (window_remember && !QApplication::platformName().contains("wayland")) {
        setGeometry(window_x, window_y, window_w, window_h);
    }
    if (vid_resize == 2) {
        setFixedSize(fixed_size_x, fixed_size_y + this->menuBar()->height() + this->statusBar()->height());
        scrnsz_x = fixed_size_x;
        scrnsz_y = fixed_size_y;
    }
    else if (window_remember) {
        emit resizeContents(window_w, window_h);
        scrnsz_x = window_w;
        scrnsz_y = window_h;
    }
}

void MainWindow::on_actionKeyboard_requires_capture_triggered() {
    kbd_req_capture ^= 1;
}

void MainWindow::on_actionRight_CTRL_is_left_ALT_triggered() {
    rctrl_is_lalt ^= 1;
}

void MainWindow::on_actionHard_Reset_triggered() {
    pc_reset_hard();
}

void MainWindow::on_actionCtrl_Alt_Del_triggered() {
    pc_send_cad();
}

void MainWindow::on_actionCtrl_Alt_Esc_triggered() {
    pc_send_cae();
}

void MainWindow::on_actionPause_triggered() {
    plat_pause(dopause ^ 1);
}

void MainWindow::on_actionExit_triggered() {
    close();
}

void MainWindow::on_actionSettings_triggered() {
    int currentPause = dopause;
    plat_pause(1);
    Settings settings(this);
    settings.setModal(true);
    settings.setWindowModality(Qt::WindowModal);
    settings.exec();

    switch (settings.result()) {
    case QDialog::Accepted:
        /*
        pc_reset_hard_close();
        settings.save();
        config_changed = 2;
        pc_reset_hard_init();
        */
        settings.save();
        config_changed = 2;
        pc_reset_hard();

        break;
    case QDialog::Rejected:
        break;
    }
    plat_pause(currentPause);
}

std::array<uint32_t, 256> x11_to_xt_base
{
    0,
    0,
    0,
    0,
    0,
    0,
    0,
    0,
    0,
    0x01,
    0x02,
    0x03,
    0x04,
    0x05,
    0x06,
    0x07,
    0x08,
    0x09,
    0x0A,
    0x0B,
    0x0C,
    0x0D,
    0x0E,
    0x0F,
    0x10,
    0x11,
    0x12,
    0x13,
    0x14,
    0x15,
    0x16,
    0x17,
    0x18,
    0x19,
    0x1A,
    0x1B,
    0x1C,
    0x1D,
    0x1E,
    0x1F,
    0x20,
    0x21,
    0x22,
    0x23,
    0x24,
    0x25,
    0x26,
    0x27,
    0x28,
    0x29,
    0x2A,
    0x2B,
    0x2C,
    0x2D,
    0x2E,
    0x2F,
    0x30,
    0x31,
    0x32,
    0x33,
    0x34,
    0x35,
    0x36,
    0x37,
    0x38,
    0x39,
    0x3A,
    0x3B,
    0x3C,
    0x3D,
    0x3E,
    0x3F,
    0x40,
    0x41,
    0x42,
    0x43,
    0x44,
    0x45,
    0x46,
    0x47,
    0x48,
    0x49,
    0x4A,
    0x4B,
    0x4C,
    0x4D,
    0x4E,
    0x4F,
    0x50,
    0x51,
    0x52,
    0x53,
    0x54,
    0x55,
    0x56,
    0x57,
    0x58,
    0x147,
    0x148,
    0x149,
    0,
    0x14B,
    0,
    0x14D,
    0x14F,
    0x150,
    0x151,
    0x152,
    0x153,
    0x11C,
    0x11D,
    0, // Pause/Break key.
    0x137,
    0x135,
    0x138,
    0, // Ditto as above comment.
    0x15B,
    0x15C,
    0x15D,
};

std::array<uint32_t, 256> x11_to_xt_2
{
    0,
    0,
    0,
    0,
    0,
    0,
    0,
    0,
    0,
    0x01,
    0x02,
    0x03,
    0x04,
    0x05,
    0x06,
    0x07,
    0x08,
    0x09,
    0x0A,
    0x0B,
    0x0C,
    0x0D,
    0x0E,
    0x0F,
    0x10,
    0x11,
    0x12,
    0x13,
    0x14,
    0x15,
    0x16,
    0x17,
    0x18,
    0x19,
    0x1A,
    0x1B,
    0x1C,
    0x1D,
    0x1E,
    0x1F,
    0x20,
    0x21,
    0x22,
    0x23,
    0x24,
    0x25,
    0x26,
    0x27,
    0x28,
    0x29,
    0x2A,
    0x2B,
    0x2C,
    0x2D,
    0x2E,
    0x2F,
    0x30,
    0x31,
    0x32,
    0x33,
    0x34,
    0x35,
    0x36,
    0x37,
    0x38,
    0x39,
    0x3A,
    0x3B,
    0x3C,
    0x3D,
    0x3E,
    0x3F,
    0x40,
    0x41,
    0x42,
    0x43,
    0x44,
    0x45,
    0x46,
    0x47,
    0x48,
    0x49,
    0x4A,
    0x4B,
    0x4C,
    0x4D,
    0x4E,
    0x4F,
    0x50,
    0x51,
    0x52,
    0x53,
    0x54,
    0x55,
    0x56,
    0x57,
    0x58,
    0,
    0,
    0,
    0,
    0,
    0,
    0,
    0x11C,
    0x11D,
    0x135,
    0x137,
    0x138,
    0,
    0x147,
    0x148,
    0x149,
    0x14B,
    0x14D,
    0x14F,
    0x150,
    0x151,
    0x152,
    0x153
};

std::array<uint32_t, 256> x11_to_xt_vnc
{
    0,
    0,
    0,
    0,
    0,
    0,
    0,
    0,
    0,
    0x1D,
    0x11D,
    0x2A,
    0x36,
    0,
    0,
    0x38,
    0x138,
    0x39,
    0x0B,
    0x02,
    0x03,
    0x04,
    0x05,
    0x06,
    0x07,
    0x08,
    0x09,
    0x0A,
    0x0C,
    0x0D,
    0x1A,
    0x1B,
    0x27,
    0x28,
    0x29,
    0x33,
    0x34,
    0x35,
    0x2B,
    0x1E,
    0x30,
    0x2E,
    0x20,
    0x12,
    0x21,
    0x22,
    0x23,
    0x17,
    0x24,
    0x25,
    0x26,
    0x32,
    0x31,
    0x18,
    0x19,
    0x10,
    0x13,
    0x1F,
    0x14,
    0x16,
    0x2F,
    0x11,
    0x2D,
    0x15,
    0x2C,
    0x0E,
    0x1C,
    0x0F,
    0x01,
    0x153,
    0x147,
    0x14F,
    0x149,
    0x151,
    0x148,
    0x150,
    0x14B,
    0x14D,
};

std::array<uint32_t, 256> darwin_to_xt
{
    0x1E,
    0x1F,
    0x20,
    0x21,
    0x23,
    0x22,
    0x2C,
    0x2D,
    0x2E,
    0x2F,
    0x2B,
    0x30,
    0x10,
    0x11,
    0x12,
    0x13,
    0x15,
    0x14,
    0x02,
    0x03,
    0x04,
    0x05,
    0x07,
    0x06,
    0x0D,
    0x0A,
    0x08,
    0x0C,
    0x09,
    0x0B,
    0x1B,
    0x18,
    0x16,
    0x1A,
    0x17,
    0x19,
    0x1C,
    0x26,
    0x24,
    0x28,
    0x25,
    0x27,
    0x2B,
    0x33,
    0x35,
    0x31,
    0x32,
    0x34,
    0x0F,
    0x39,
    0x29,
    0x0E,
    0x11C,
    0x01,
    0x15C,
    0x15B,
    0x2A,
    0x3A,
    0x38,
    0x1D,
    0x36,
    0x138,
    0x11D,
    0x15C,
    0,
    0x53,
    0,
    0x37,
    0,
    0x4E,
    0,
    0x45,
    0x130,
    0x12E,
    0x120,
    0x135,
    0x11C,
    0,
    0x4A,
    0,
    0,
    0,
    0x52,
    0x4F,
    0x50,
    0x51,
    0x4B,
    0x4C,
    0x4D,
    0x47,
    0,
    0x48,
    0x49,
    0,
    0,
    0,
    0x3F,
    0x40,
    0x41,
    0x3D,
    0x42,
    0x43,
    0,
    0x57,
    0,
    0x137,
    0,
    0x46,
    0,
    0x44,
    0x15D,
    0x58,
    0,
    0, // Pause/Break key.
    0x152,
    0x147,
    0x149,
    0x153,
    0x3E,
    0x14F,
    0x3C,
    0x151,
    0x3B,
    0x14B,
    0x14D,
    0x150,
    0x148,
    0,
};

static std::unordered_map<uint32_t, uint16_t> evdev_to_xt =
    {
        {96, 0x11C},
        {97, 0x11D},
        {98, 0x135},
        {99, 0x71},
        {100, 0x138},
        {101, 0x1C},
        {102, 0x147},
        {103, 0x148},
        {104, 0x149},
        {105, 0x14B},
        {106, 0x14D},
        {107, 0x14F},
        {108, 0x150},
        {109, 0x151},
        {110, 0x152},
        {111, 0x153}
};

static std::array<uint32_t, 256>& selected_keycode = x11_to_xt_base;

uint16_t x11_keycode_to_keysym(uint32_t keycode)
{
#if defined(Q_OS_WINDOWS)
    return keycode & 0xFFFF;
#elif defined(__APPLE__)
    return darwin_to_xt[keycode];
#else
    static Display* x11display = nullptr;
    if (QApplication::platformName().contains("wayland"))
    {
        selected_keycode = x11_to_xt_2;
    }
    else if (QApplication::platformName().contains("eglfs"))
    {
        keycode -= 8;
        if (keycode <= 88) return keycode;
        else return evdev_to_xt[keycode];
    }
    else if (!x11display)
    {
        x11display = XOpenDisplay(nullptr);
        if (XKeysymToKeycode(x11display, XK_Home) == 110)
        {
            selected_keycode = x11_to_xt_2;
        }
        else if (XKeysymToKeycode(x11display, XK_Home) == 69)
        {
            selected_keycode = x11_to_xt_vnc;
        }
    }
    return selected_keycode[keycode];
#endif
}

void MainWindow::on_actionFullscreen_triggered() {
    if (video_fullscreen > 0) {
        ui->menubar->show();
        ui->statusbar->show();
        showNormal();
        video_fullscreen = 0;
    } else {
        ui->menubar->hide();
        ui->statusbar->hide();
        showFullScreen();
        video_fullscreen = 1;
    }

    auto widget = ui->stackedWidget->currentWidget();
    auto rc = dynamic_cast<RendererCommon*>(widget);
    rc->onResize(widget->width(), widget->height());
}

void MainWindow::setTitle_(const wchar_t *title)
{
    this->setWindowTitle(QString::fromWCharArray(title));
}

void MainWindow::setTitle(const wchar_t *title)
{
    if (QThread::currentThread() == this->thread()) {
        setTitle_(title);
    } else {
        emit setTitleForNonQtThread(title);
    }
}

void MainWindow::getTitle_(wchar_t *title)
{
    this->windowTitle().toWCharArray(title);
}

void MainWindow::getTitle(wchar_t *title)
{
    if (QThread::currentThread() == this->thread()) {
        getTitle_(title);
    } else {
        emit getTitleForNonQtThread(title);
    }
}

bool MainWindow::eventFilter(QObject* receiver, QEvent* event)
{
    if (this->keyboardGrabber() == this) {
        if (event->type() == QEvent::KeyPress) {
            event->accept();
            this->keyPressEvent((QKeyEvent*)event);
            return true;
        }
        if (event->type() == QEvent::KeyRelease) {
            event->accept();
            this->keyReleaseEvent((QKeyEvent*)event);
            return true;
        }
    }

    return QMainWindow::eventFilter(receiver, event);
}

void MainWindow::refreshMediaMenu() {
    mm->refresh(ui->menuMedia);
}

void MainWindow::showMessage(const QString& header, const QString& message) {
    if (QThread::currentThread() == this->thread()) {
        showMessage_(header, message);
    } else {
        emit showMessageForNonQtThread(header, message);
    }
}

void MainWindow::showMessage_(const QString &header, const QString &message) {
    QMessageBox box(QMessageBox::Warning, header, message, QMessageBox::NoButton, this);
    box.setTextFormat(Qt::TextFormat::RichText);
    box.exec();
}

void MainWindow::keyPressEvent(QKeyEvent* event)
{
    if (send_keyboard_input)
    {
#ifdef __APPLE__
        keyboard_input(1, x11_keycode_to_keysym(event->nativeVirtualKey()));
#else
        keyboard_input(1, x11_keycode_to_keysym(event->nativeScanCode()));
#endif
    }

    if ((video_fullscreen > 0) && keyboard_isfsexit()) {
        ui->actionFullscreen->trigger();
    }

    if (keyboard_ismsexit()) {
        plat_mouse_capture(0);
    }
    event->accept();
}

void MainWindow::blitToWidget(int x, int y, int w, int h)
{
    ui->stackedWidget->blit(x, y, w, h);
}

void MainWindow::keyReleaseEvent(QKeyEvent* event)
{
    if (!send_keyboard_input)
        return;

#ifdef __APPLE__
    keyboard_input(0, x11_keycode_to_keysym(event->nativeVirtualKey()));
#else
    keyboard_input(0, x11_keycode_to_keysym(event->nativeScanCode()));
#endif
}

QSize MainWindow::getRenderWidgetSize()
{
    return ui->stackedWidget->size();
}

void MainWindow::on_actionSoftware_Renderer_triggered() {
    ui->stackedWidget->setCurrentIndex(0);
    ui->actionHardware_Renderer_OpenGL->setChecked(false);
    ui->actionHardware_Renderer_OpenGL_ES->setChecked(false);
    vid_api = 0;
}

void MainWindow::on_actionHardware_Renderer_OpenGL_triggered() {
    ui->stackedWidget->setCurrentIndex(1);
    ui->actionSoftware_Renderer->setChecked(false);
    ui->actionHardware_Renderer_OpenGL_ES->setChecked(false);
    vid_api = 1;
}

void MainWindow::on_actionHardware_Renderer_OpenGL_ES_triggered() {
    ui->stackedWidget->setCurrentIndex(2);
    ui->actionSoftware_Renderer->setChecked(false);
    ui->actionHardware_Renderer_OpenGL->setChecked(false);
    vid_api = 2;
}

void MainWindow::focusInEvent(QFocusEvent* event)
{
    this->grabKeyboard();
}

void MainWindow::focusOutEvent(QFocusEvent* event)
{
    this->releaseKeyboard();
}

void MainWindow::on_actionResizable_window_triggered(bool checked) {
    if (checked) {
        vid_resize = 1;
        setFixedSize(QWIDGETSIZE_MAX, QWIDGETSIZE_MAX);
    } else {
        vid_resize = 0;
    }
    ui->menuWindow_scale_factor->setEnabled(! checked);
    emit resizeContents(scrnsz_x, scrnsz_y);
}

static void
video_toggle_option(QAction* action, int *val)
{
    startblit();
    *val ^= 1;
    video_copy = (video_grayscale || invert_display) ? video_transform_copy : memcpy;
    action->setChecked(*val > 0 ? true : false);
    endblit();
    config_save();
    device_force_redraw();
}

void MainWindow::on_actionInverted_VGA_monitor_triggered() {
    video_toggle_option(ui->actionInverted_VGA_monitor, &invert_display);
}

static void update_scaled_checkboxes(Ui::MainWindow* ui, QAction* selected) {
    ui->action0_5x->setChecked(ui->action0_5x == selected);
    ui->action1x->setChecked(ui->action1x == selected);
    ui->action1_5x->setChecked(ui->action1_5x == selected);
    ui->action2x->setChecked(ui->action2x == selected);

    reset_screen_size();
    device_force_redraw();
    video_force_resize_set(1);
    doresize = 1;
    config_save();
}

void MainWindow::on_action0_5x_triggered() {
    scale = 0;
    update_scaled_checkboxes(ui, ui->action0_5x);
}

void MainWindow::on_action1x_triggered() {
    scale = 1;
    update_scaled_checkboxes(ui, ui->action1x);
}

void MainWindow::on_action1_5x_triggered() {
    scale = 2;
    update_scaled_checkboxes(ui, ui->action1_5x);
}

void MainWindow::on_action2x_triggered() {
    scale = 3;
    update_scaled_checkboxes(ui, ui->action2x);
}

void MainWindow::on_actionNearest_triggered() {
    video_filter_method = 0;
    ui->actionLinear->setChecked(false);
}

void MainWindow::on_actionLinear_triggered() {
    video_filter_method = 1;
    ui->actionNearest->setChecked(false);
}

static void update_fullscreen_scale_checkboxes(Ui::MainWindow* ui, QAction* selected) {
    ui->actionFullScreen_stretch->setChecked(ui->actionFullScreen_stretch == selected);
    ui->actionFullScreen_43->setChecked(ui->actionFullScreen_43 == selected);
    ui->actionFullScreen_keepRatio->setChecked(ui->actionFullScreen_keepRatio == selected);
    ui->actionFullScreen_int->setChecked(ui->actionFullScreen_int == selected);

    if (video_fullscreen > 0) {
        auto widget = ui->stackedWidget->currentWidget();
        auto rc = dynamic_cast<RendererCommon*>(widget);
        rc->onResize(widget->width(), widget->height());
    }

    device_force_redraw();
    config_save();
}

void MainWindow::on_actionFullScreen_stretch_triggered() {
    video_fullscreen_scale = FULLSCR_SCALE_FULL;
    update_fullscreen_scale_checkboxes(ui, ui->actionFullScreen_stretch);
}

void MainWindow::on_actionFullScreen_43_triggered() {
    video_fullscreen_scale = FULLSCR_SCALE_43;
    update_fullscreen_scale_checkboxes(ui, ui->actionFullScreen_43);
}

void MainWindow::on_actionFullScreen_keepRatio_triggered() {
    video_fullscreen_scale = FULLSCR_SCALE_KEEPRATIO;
    update_fullscreen_scale_checkboxes(ui, ui->actionFullScreen_keepRatio);
}

void MainWindow::on_actionFullScreen_int_triggered() {
    video_fullscreen_scale = FULLSCR_SCALE_INT;
    update_fullscreen_scale_checkboxes(ui, ui->actionFullScreen_int);
}

static void update_greyscale_checkboxes(Ui::MainWindow* ui, QAction* selected, int value) {
    ui->actionRGB_Color->setChecked(ui->actionRGB_Color == selected);
    ui->actionRGB_Grayscale->setChecked(ui->actionRGB_Grayscale == selected);
    ui->actionAmber_monitor->setChecked(ui->actionAmber_monitor == selected);
    ui->actionGreen_monitor->setChecked(ui->actionGreen_monitor == selected);
    ui->actionWhite_monitor->setChecked(ui->actionWhite_monitor == selected);

    startblit();
    video_grayscale = value;
    video_copy = (video_grayscale || invert_display) ? video_transform_copy : memcpy;
    endblit();
    device_force_redraw();
    config_save();
}

void MainWindow::on_actionRGB_Color_triggered() {
    update_greyscale_checkboxes(ui, ui->actionRGB_Color, 0);
}

void MainWindow::on_actionRGB_Grayscale_triggered() {
    update_greyscale_checkboxes(ui, ui->actionRGB_Grayscale, 1);
}

void MainWindow::on_actionAmber_monitor_triggered() {
    update_greyscale_checkboxes(ui, ui->actionAmber_monitor, 2);
}

void MainWindow::on_actionGreen_monitor_triggered() {
    update_greyscale_checkboxes(ui, ui->actionGreen_monitor, 3);
}

void MainWindow::on_actionWhite_monitor_triggered() {
    update_greyscale_checkboxes(ui, ui->actionWhite_monitor, 4);
}

static void update_greyscale_type_checkboxes(Ui::MainWindow* ui, QAction* selected, int value) {
    ui->actionBT601_NTSC_PAL->setChecked(ui->actionBT601_NTSC_PAL == selected);
    ui->actionBT709_HDTV->setChecked(ui->actionBT709_HDTV == selected);
    ui->actionAverage->setChecked(ui->actionAverage == selected);

    video_graytype = value;
    device_force_redraw();
    config_save();
}

void MainWindow::on_actionBT601_NTSC_PAL_triggered() {
    update_greyscale_type_checkboxes(ui, ui->actionBT601_NTSC_PAL, 0);
}

void MainWindow::on_actionBT709_HDTV_triggered() {
    update_greyscale_type_checkboxes(ui, ui->actionBT709_HDTV, 1);
}

void MainWindow::on_actionAverage_triggered() {
    update_greyscale_type_checkboxes(ui, ui->actionAverage, 2);
}

void MainWindow::on_actionAbout_Qt_triggered()
{
    QApplication::aboutQt();
}

void MainWindow::on_actionAbout_86Box_triggered()
{
    QMessageBox msgBox;
    msgBox.setTextFormat(Qt::RichText);
    QString githash;
#ifdef EMU_GIT_HASH
    githash = QString(" [%1]").arg(EMU_GIT_HASH);
#endif
    msgBox.setText(QString("<b>86Box v%1%2</b>").arg(EMU_VERSION_FULL, githash));
    msgBox.setInformativeText(R"(
An emulator of old computers

Authors: Sarah Walker, Miran Grca, Fred N. van Kempen (waltje), SA1988, Tiseno100, reenigne, leilei, JohnElliott, greatpsycho, and others.

Released under the GNU General Public License version 2 or later. See LICENSE for more information.
)");
    msgBox.setWindowTitle("About 86Box");
    msgBox.addButton("OK", QMessageBox::ButtonRole::AcceptRole);
    auto webSiteButton = msgBox.addButton("86box.net", QMessageBox::ButtonRole::HelpRole);
    webSiteButton->connect(webSiteButton, &QPushButton::released, []()
    {
        QDesktopServices::openUrl(QUrl("https://86box.net/"));
    });
    msgBox.setIconPixmap(QIcon(":/settings/win/icons/86Box-yellow.ico").pixmap(32, 32));
    msgBox.exec();
}

void MainWindow::on_actionDocumentation_triggered()
{
     QDesktopServices::openUrl(QUrl("https://86box.readthedocs.io"));
}

void MainWindow::on_actionCGA_PCjr_Tandy_EGA_S_VGA_overscan_triggered() {
    update_overscan = 1;
    video_toggle_option(ui->actionCGA_PCjr_Tandy_EGA_S_VGA_overscan, &enable_overscan);
}

void MainWindow::on_actionChange_contrast_for_monochrome_display_triggered() {
    vid_cga_contrast ^= 1;
    cgapal_rebuild();
    config_save();
}

void MainWindow::on_actionForce_4_3_display_ratio_triggered() {
    video_toggle_option(ui->actionForce_4_3_display_ratio, &force_43);
    video_force_resize_set(1);
}

<<<<<<< HEAD
void MainWindow::setSendKeyboardInput(bool enabled)
{
    send_keyboard_input = enabled;
=======
void MainWindow::on_actionRemember_size_and_position_triggered()
{
    window_remember ^= 1;
    window_w = ui->stackedWidget->width();
    window_h = ui->stackedWidget->height();
    if (!QApplication::platformName().contains("wayland")) {
        window_x = geometry().x();
        window_y = geometry().y();
    }
    ui->actionRemember_size_and_position->setChecked(window_remember);
}

void MainWindow::on_actionSpecify_dimensions_triggered()
{
    SpecifyDimensions dialog(this);
    dialog.setWindowModality(Qt::WindowModal);
    dialog.exec();
}

void MainWindow::on_actionHiDPI_scaling_triggered()
{
    dpi_scale ^= 1;
    ui->actionHiDPI_scaling->setChecked(dpi_scale);
    emit resizeContents(scrnsz_x, scrnsz_y);
}

void MainWindow::on_actionHide_status_bar_triggered()
{
    hide_status_bar ^= 1;
    ui->actionHide_status_bar->setChecked(hide_status_bar);
    statusBar()->setVisible(!hide_status_bar);
    if (vid_resize >= 2) setFixedSize(fixed_size_x, fixed_size_y + menuBar()->height() + (hide_status_bar ? 0 : statusBar()->height()));
    else {
        int vid_resize_orig = vid_resize;
        vid_resize = 0;
        emit resizeContents(scrnsz_x, scrnsz_y);
        vid_resize = vid_resize_orig;
    }
}

void MainWindow::on_actionUpdate_status_bar_icons_triggered()
{
    update_icons ^= 1;
    ui->actionUpdate_status_bar_icons->setChecked(update_icons);
}

void MainWindow::on_actionTake_screenshot_triggered()
{
    startblit();
    screenshots++;
    endblit();
    device_force_redraw();
}

void MainWindow::on_actionSound_gain_triggered()
{
    SoundGain gain(this);
    gain.exec();
>>>>>>> c77fc79e
}<|MERGE_RESOLUTION|>--- conflicted
+++ resolved
@@ -1228,11 +1228,6 @@
     video_force_resize_set(1);
 }
 
-<<<<<<< HEAD
-void MainWindow::setSendKeyboardInput(bool enabled)
-{
-    send_keyboard_input = enabled;
-=======
 void MainWindow::on_actionRemember_size_and_position_triggered()
 {
     window_remember ^= 1;
@@ -1291,5 +1286,9 @@
 {
     SoundGain gain(this);
     gain.exec();
->>>>>>> c77fc79e
+}
+
+void MainWindow::setSendKeyboardInput(bool enabled)
+{
+    send_keyboard_input = enabled;
 }