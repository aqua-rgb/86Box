#
# 86Box		A hypervisor and IBM PC system emulator that specializes in
#		running old operating systems and software designed for IBM
#		PC systems and compatibles from 1981 through fairly recent
#		system designs based on the PCI bus.
#
#		This file is part of the 86Box distribution.
#
#		CMake build script.
#
# Authors:	David Hrdlička, <hrdlickadavid@outlook.com>
#
#		Copyright 2020,2021 David Hrdlička.
#

<<<<<<< HEAD
add_library(chipset OBJECT acc2168.c cs8230.c ali1217.c ali1429.c headland.c intel_82335.c
	cs4031.c intel_420ex.c intel_4x0.c intel_sio.c intel_piix.c ../ioapic.c
	neat.c opti283.c opti291.c opti495.c opti822.c opti895.c opti5x7.c scamp.c scat.c
=======
add_library(chipset OBJECT acc2168.c cs8230.c ali1217.c ali1429.c ali1489.c headland.c
	intel_82335.c cs4031.c intel_420ex.c intel_4x0.c intel_sio.c intel_piix.c ../ioapic.c
	neat.c opti283.c opti291.c opti495.c opti895.c opti5x7.c scamp.c scat.c
>>>>>>> afa73c5b
	sis_85c310.c sis_85c4xx.c sis_85c496.c sis_85c50x.c
	umc_8886.c umc_8890.c umc_hb4.c
	via_vt82c49x.c via_vt82c505.c sis_85c310.c sis_85c4xx.c sis_85c496.c sis_85c50x.c
	gc100.c olivetti_eva.c stpc.c 
	via_apollo.c via_pipc.c wd76c10.c
	vl82c480.c)

if(I450KX)
	target_sources(chipset PRIVATE intel_i450kx.c)
endif()

if(M154X)
	target_sources(chipset PRIVATE ali1531.c)
	target_sources(chipset PRIVATE ali1543.c)
endif()

if(M6117)
	target_sources(chipset PRIVATE ali6117.c)
endif()<|MERGE_RESOLUTION|>--- conflicted
+++ resolved
@@ -13,15 +13,9 @@
 #		Copyright 2020,2021 David Hrdlička.
 #
 
-<<<<<<< HEAD
-add_library(chipset OBJECT acc2168.c cs8230.c ali1217.c ali1429.c headland.c intel_82335.c
-	cs4031.c intel_420ex.c intel_4x0.c intel_sio.c intel_piix.c ../ioapic.c
-	neat.c opti283.c opti291.c opti495.c opti822.c opti895.c opti5x7.c scamp.c scat.c
-=======
 add_library(chipset OBJECT acc2168.c cs8230.c ali1217.c ali1429.c ali1489.c headland.c
 	intel_82335.c cs4031.c intel_420ex.c intel_4x0.c intel_sio.c intel_piix.c ../ioapic.c
-	neat.c opti283.c opti291.c opti495.c opti895.c opti5x7.c scamp.c scat.c
->>>>>>> afa73c5b
+	neat.c opti283.c opti291.c opti495.c opti822.c opti895.c opti5x7.c scamp.c scat.c
 	sis_85c310.c sis_85c4xx.c sis_85c496.c sis_85c50x.c
 	umc_8886.c umc_8890.c umc_hb4.c
 	via_vt82c49x.c via_vt82c505.c sis_85c310.c sis_85c4xx.c sis_85c496.c sis_85c50x.c
