#
# 86Box		A hypervisor and IBM PC system emulator that specializes in
#		running old operating systems and software designed for IBM
#		PC systems and compatibles from 1981 through fairly recent
#		system designs based on the PCI bus.
#
#		This file is part of the 86Box distribution.
#
#		Makefile for Win32 (MinGW32) environment.
#
# Authors:	Miran Grca, <mgrca8@gmail.com>
#               Fred N. van Kempen, <decwiz@yahoo.com>
#

# Various compile-time options.
ifndef STUFF
STUFF		:=
endif

# Add feature selections here.
ifndef EXTRAS
EXTRAS		:=
endif

ifndef DEV_BUILD
DEV_BUILD	:= n
endif

ifeq ($(DEV_BUILD), y)
 ifndef DEBUG
  DEBUG		:= y
 endif
 ifndef DEV_BRANCH
  DEV_BRANCH	:= y
 endif
 ifndef 596B
  596B		:= y
 endif
 ifndef AMD_K5
  AMD_K5	:= y
 endif
 ifndef CL5422
  CL5422	:= y
 endif
 ifndef LASERXT
  LASERXT	:= y
 endif
 ifndef MGA
  MGA		:= y
 endif
 ifndef PAS16
  PAS16		:= n
 endif
 ifndef PORTABLE3
  PORTABLE3	:= y
 endif
 ifndef PS1M2133
  PS1M2133	:= y
 endif
 ifndef PS2M70T4
  PS2M70T4	:= y
 endif
 ifndef VECTRA54
  VECTRA54	:= y
 endif
 ifndef VPP60
  VPP60		:= y
 endif
 ifndef SIEMENS
  SIEMENS	:= y
 endif
 ifndef STPC
  STPC		:= y
 endif
 ifndef VGAWONDER
  VGAWONDER	:= y
 endif
 ifndef VNC
  VNC		:= y
 endif
 ifndef WIN471
  WIN471	:= y
 endif
 ifndef XL24
  XL24		:= y
 endif
 ifndef NO_SIO
  NO_SIO	:= y
 endif
 ifndef GUSMAX
  GUSMAX	:= y
 endif
 ifndef DELLXP60
  DELLXP60		:= y
 endif
else
 ifndef DEBUG
  DEBUG		:= n
 endif
 ifndef DEV_BRANCH
  DEV_BRANCH	:= n
 endif
 ifndef 596B
  596B		:= n
 endif
 ifndef AMD_K5
  AMD_K5	:= n
 endif
 ifndef CL5422
  CL5422	:= n
 endif
 ifndef LASERXT
  LASERXT	:= n
 endif
 ifndef MGA
  MGA		:= n
 endif
 ifndef PAS16
  PAS16		:= n
 endif
 ifndef PORTABLE3
  PORTABLE3	:= n
 endif
 ifndef PS1M2133
  PS1M2133	:= n
 endif
 ifndef PS2M70T4
  PS2M70T4	:= n
 endif
 ifndef VECTRA54
  VECTRA54	:= n
 endif
 ifndef VPP60
  VPP60		:= n
 endif
 ifndef SIEMENS
  SIEMENS	:= n
 endif
 ifndef STPC
  STPC		:= y
 endif
 ifndef VGAWONDER
  VGAWONDER	:= n
 endif
 ifndef VNC
  VNC		:= n
 endif
 ifndef WIN471
  WIN471	:= n
 endif
 ifndef XL24
  XL24		:= n
 endif
 ifndef NO_SIO
  NO_SIO	:= n
 endif
 ifndef GUSMAX
  GUSMAX	:= n
 endif
 ifndef DELLXP60
  DELLXP60		:= n
 endif
endif

# Defaults for several build options (possibly defined in a chained file.)
ifndef AUTODEP
AUTODEP		:= n
endif
ifndef OPTIM
OPTIM		:= n
endif
ifndef RELEASE
RELEASE		:= n
endif
ifndef X64
X64		:= n
endif
ifndef ARM
ARM := n
endif
ifndef ARM64
ARM64 := n
endif
ifndef WX
WX		:= n
endif
ifndef DINPUT
 DINPUT		:= n
endif
ifndef OPENAL
OPENAL		:= y
endif
ifndef FLUIDSYNTH
FLUIDSYNTH	:= y
endif
ifndef MUNT
MUNT		:= y
endif
ifndef NEW_DYNAREC
 NEW_DYNAREC	:= n
endif
ifndef DYNAREC
 DYNAREC		:= y
endif
ifeq ($(DYNAREC), y)
 ifeq ($(ARM), y)
  ifeq ($(NEW_DYNAREC), n)
   DYNAREC		:= n
  endif
 endif
 ifeq ($(ARM64), y)
  ifeq ($(NEW_DYNAREC), n)
   DYNAREC		:= n
  endif
 endif
endif
ifndef DISCORD
 DISCORD	:= y
endif


# Path to the dynamic recompiler code.
ifeq ($(NEW_DYNAREC), y)
 CODEGEN	:= codegen_new
else
 CODEGEN	:= codegen
endif


# Name of the executable.
ifndef PROG
 ifneq ($(WX), n)
  PROG		:= Wx86Box
 else
  PROG		:= 86Box
 endif
endif

# WxWidgets basic info. Extract using the config program.
ifneq ($(WX), n)
 EXPATH		+= wx
 WX_CONFIG	:= wx-config.exe
 ifeq ($(WX), y)
  WX_PATH	:= C:/MinGW32/WxWidgets
  WX_FLAGS	:= -I$(WX_PATH)/lib/wx/include/msw-unicode-3.0 \
		   -I$(WX_PATH)/include/wx-3.0 \
		   -D__WXMSW__ -DWX_PRECOMP -D_FILE_OFFSET_BITS=64 -pthread
#		   -lwx_mswu_gl-3.0 -lwxtiff-3.0 -llzma
  WX_LIBS	:= -mwindows -mthreads -L$(WX_PATH)/lib \
		   -lwx_mswu-3.0.dll \
		   -lrpcrt4 -loleaut32 -lole32 -luuid \
		   -lwinspool -lwinmm -lshell32 -lcomctl32 \
		   -lcomdlg32 -ladvapi32 -lwsock32 -lgdi32
 endif
 ifeq ($(WX), static)
  WX_PATH	:= C:/MinGW32/WxWidgets
  WX_FLAGS	:= -I$(WX_PATH)/lib/wx/include/msw-unicode-3.0 \
		   -I$(WX_PATH)/include/wx-3.0 \
		   -D__WXMSW__ -DWX_PRECOMP -D_FILE_OFFSET_BITS=64 -pthread
#		   -lwx_mswu_gl-3.0 -lwxtiff-3.0 -llzma
  WX_LIBS	:= -mwindows -mthreads -L$(WX_PATH)/lib \
		   -lwx_mswu-3.0 -lwxscintilla-3.0 \
		   -lwxjpeg-3.0 -lwxpng-3.0 -lwxzlib-3.0 \
		   -lwxregexu-3.0 -lwxexpat-3.0 \
		   -lrpcrt4 -loleaut32 -lole32 -luuid \
		   -lwinspool -lwinmm -lshell32 -lcomctl32 \
		   -lcomdlg32 -ladvapi32 -lwsock32 -lgdi32
 endif
endif


#########################################################################
#		Nothing should need changing from here on..		#
#########################################################################
VPATH		:= $(EXPATH) . $(CODEGEN) cpu \
		   cdrom chipset device disk floppy \
		   game machine mem printer \
		   sio sound \
		    sound/munt sound/munt/c_interface sound/munt/sha1 \
		    sound/munt/srchelper sound/munt/srchelper/srctools/src \
		    sound/resid-fp \
		   scsi video network network/slirp win
ifeq ($(X64), y)
TOOL_PREFIX     := x86_64-w64-mingw32-
else
TOOL_PREFIX     := i686-w64-mingw32-
endif
CPP             := ${TOOL_PREFIX}g++
CC              := ${TOOL_PREFIX}gcc
WINDRES		:= windres
STRIP		:= strip
ifeq ($(ARM64), y)
CPP		:= aarch64-w64-mingw32-g++
CC		:= aarch64-w64-mingw32-gcc
WINDRES		:= aarch64-w64-mingw32-windres
STRIP := aarch64-w64-mingw32-strip
endif
ifeq ($(ARM), y)
CPP		:= armv7-w64-mingw32-g++
CC		:= armv7-w64-mingw32-gcc
WINDRES		:= armv7-w64-mingw32-windres
STRIP := armv7-w64-mingw32-strip
endif
DEPS		= -MMD -MF $*.d -c $<
DEPFILE		:= win/.depends

# Set up the correct toolchain flags.
OPTS		:= $(EXTRAS) $(STUFF)
OPTS		+= -Iinclude \
		   -iquote $(CODEGEN) -iquote cpu
ifdef EXFLAGS
OPTS		+= $(EXFLAGS)
endif
ifdef EXINC
OPTS		+= -I$(EXINC)
endif
ifeq ($(X64), y)
 ifeq ($(OPTIM), y)
  DFLAGS	:= -march=native
 else
  DFLAGS	:= 
 endif
else
 ifeq ($(OPTIM), y)
  DFLAGS	:= -march=native
 else
  DFLAGS	:= -march=i686
 endif
endif
ifeq ($(DEBUG), y)
 DFLAGS		+= -ggdb -DDEBUG
 AOPTIM		:=
 ifndef COPTIM
  COPTIM	:= -Og
 endif
else
 DFLAGS		+= -g0
 ifeq ($(OPTIM), y)
  AOPTIM	:= -mtune=native
  ifndef COPTIM
   COPTIM	:= -O3 -ffp-contract=fast -flto
  endif
 else
  ifndef COPTIM
   COPTIM	:= -O3
  endif
 endif
endif
AFLAGS		:= -msse2 -mfpmath=sse
ifeq ($(ARM), y)
 DFLAGS	  := -march=armv7-a
 AOPTIM	  :=
 AFLAGS		:= -mfloat-abi=hard
endif
ifeq ($(ARM64), y)
 DFLAGS	  := -march=armv8-a
 AOPTIM	  :=
 AFLAGS		:= -mfloat-abi=hard
endif
RFLAGS		:= --input-format=rc -O coff -Iinclude
ifeq ($(RELEASE), y)
OPTS		+= -DRELEASE_BUILD
RFLAGS		+= -DRELEASE_BUILD
endif
ifeq ($(VRAMDUMP), y)
OPTS		+= -DENABLE_VRAM_DUMP
RFLAGS		+= -DENABLE_VRAM_DUMP
endif


# Optional modules.
ifeq ($(DYNAREC), y)
OPTS		+= -DUSE_DYNAREC
RFLAGS		+= -DUSE_DYNAREC

 ifeq ($(NEW_DYNAREC), y)
  OPTS		+= -DUSE_NEW_DYNAREC
  RFLAGS	+= -DUSE_NEW_DYNAREC

  ifeq ($(X64), y)
   PLATCG	:= codegen_backend_x86-64.o codegen_backend_x86-64_ops.o codegen_backend_x86-64_ops_sse.o \
		    codegen_backend_x86-64_uops.o
  else ifeq ($(ARM64), y)
   PLATCG	:= codegen_backend_arm64.o codegen_backend_arm64_ops.o codegen_backend_arm64_uops.o \
		    codegen_backend_arm64_imm.o
  else ifeq ($(ARM), y)
   PLATCG	:= codegen_backend_arm.o codegen_backend_arm_ops.o codegen_backend_arm_uops.o
  else
   PLATCG	:= codegen_backend_x86.o codegen_backend_x86_ops.o codegen_backend_x86_ops_fpu.o \
		    codegen_backend_x86_ops_sse.o codegen_backend_x86_uops.o
  endif

  DYNARECOBJ	:= codegen.o codegen_accumulate.o codegen_allocator.o codegen_block.o codegen_ir.o codegen_ops.o \
		    codegen_ops_3dnow.o codegen_ops_branch.o codegen_ops_arith.o codegen_ops_fpu_arith.o \
		    codegen_ops_fpu_constant.o codegen_ops_fpu_loadstore.o codegen_ops_fpu_misc.o codegen_ops_helpers.o \
		    codegen_ops_jump.o codegen_ops_logic.o codegen_ops_misc.o codegen_ops_mmx_arith.o codegen_ops_mmx_cmp.o \
		    codegen_ops_mmx_loadstore.o codegen_ops_mmx_logic.o codegen_ops_mmx_pack.o codegen_ops_mmx_shift.o \
		    codegen_ops_mov.o codegen_ops_shift.o codegen_ops_stack.o codegen_reg.o $(PLATCG)
 else
  ifeq ($(X64), y)
   PLATCG	:= codegen_x86-64.o codegen_accumulate_x86-64.o
  else
   PLATCG	:= codegen_x86.o codegen_accumulate_x86.o
  endif

  DYNARECOBJ	:= codegen.o \
		    codegen_ops.o $(PLATCG)
 endif

  CGTOBJ	:= codegen_timing_486.o \
		    codegen_timing_686.o codegen_timing_common.o codegen_timing_k6.o codegen_timing_pentium.o \
		    codegen_timing_p6.o codegen_timing_winchip.o codegen_timing_winchip2.o
else
 ifeq ($(NEW_DYNAREC), y)
  OPTS		+= -DUSE_NEW_DYNAREC
  RFLAGS	+= -DUSE_NEW_DYNAREC
 endif
endif

ifeq ($(WX), y)
 OPTS		+= -DUSE_WX $(WX_FLAGS)
 LIBS		+= $(WX_LIBS)
 UIOBJ		:= wx_main.o wx_ui.o wx_stbar.o wx_render.o
else
 UIOBJ		:= win_ui.o win_stbar.o \
		   win_sdl.o \
		   win_dialog.o win_about.o \
		   win_settings.o win_devconf.o win_snd_gain.o \
		   win_new_floppy.o win_jsconf.o win_media_menu.o
endif

ifeq ($(OPENAL), y)
OPTS		+= -DUSE_OPENAL
endif
ifeq ($(FLUIDSYNTH), y)
OPTS		+= -DUSE_FLUIDSYNTH
FSYNTHOBJ	:= midi_fluidsynth.o
endif

ifeq ($(MUNT), y)
OPTS		+= -DUSE_MUNT
MUNTOBJ		:= midi_mt32.o \
		    Analog.o BReverbModel.o File.o FileStream.o LA32Ramp.o \
		    LA32FloatWaveGenerator.o LA32WaveGenerator.o \
		    MidiStreamParser.o Part.o Partial.o PartialManager.o \
		    Poly.o ROMInfo.o SampleRateConverter.o \
		    FIRResampler.o IIR2xResampler.o LinearResampler.o ResamplerModel.o \
		    SincResampler.o InternalResampler.o \
		    Synth.o Tables.o TVA.o TVF.o TVP.o sha1.o c_interface.o
endif

ifeq ($(VNC), y)
OPTS		+= -DUSE_VNC
RFLAGS		+= -DUSE_VNC
 ifneq ($(VNC_PATH), )
  OPTS		+= -I$(VNC_PATH)\INCLUDE
  VNCLIB	:= -L$(VNC_PATH)\LIB
 endif
VNCLIB		+= -lvncserver
VNCOBJ		:= vnc.o vnc_keymap.o
endif

ifeq ($(DISCORD), y)
OPTS		+= -DUSE_DISCORD
RFLAGS		+= -DUSE_DISCORD
DISCORDOBJ	:= win_discord.o
endif

# Options for the DEV branch.
ifeq ($(DEV_BRANCH), y)
OPTS		+= -DDEV_BRANCH
DEVBROBJ	:=

ifeq ($(AMD_K5), y)
OPTS		+= -DUSE_AMD_K5
endif

ifeq ($(CL5422), y)
OPTS		+= -DUSE_CL5422
endif

ifeq ($(LASERXT), y)
OPTS		+= -DUSE_LASERXT
DEVBROBJ	+= m_xt_laserxt.o
endif

ifeq ($(MGA), y)
OPTS		+= -DUSE_MGA
DEVBROBJ	+= vid_mga.o
endif

ifeq ($(PAS16), y)
OPTS		+= -DUSE_PAS16
DEVBROBJ	+= snd_pas16.o
endif

ifeq ($(PORTABLE3), y)
OPTS		+= -DUSE_PORTABLE3
endif

ifeq ($(PS1M2133), y)
OPTS		+= -DUSE_PS1M2133
endif

ifeq ($(PS2M70T4), y)
OPTS		+= -DUSE_PS2M70T4
endif

ifeq ($(VECTRA54), y)
OPTS		+= -DUSE_VECTRA54
endif

ifeq ($(VPP60), y)
OPTS		+= -DUSE_VPP60
endif

ifeq ($(SIEMENS), y)
OPTS		+= -DUSE_SIEMENS
endif

ifeq ($(STPC), y)
OPTS		+= -DUSE_STPC
STPCOBJ		:= stpc.o
endif

ifeq ($(596B), y)
OPTS		+= -DUSE_596B
endif

ifeq ($(VGAWONDER), y)
OPTS		+= -DUSE_VGAWONDER
endif

ifeq ($(WIN471), y)
OPTS		+= -DUSE_WIN471
endif

ifeq ($(XL24), y)
OPTS		+= -DUSE_XL24
endif

ifeq ($(NO_SIO), y)
OPTS		+= -DNO_SIO
endif

ifeq ($(GUSMAX), y)
OPTS		+= -DUSE_GUSMAX
endif

ifeq ($(DELLXP60), y)
OPTS		+= -DUSE_DELLXP60
endif

endif


# Final versions of the toolchain flags.
CFLAGS		:= $(WX_FLAGS) $(OPTS) $(DFLAGS) $(COPTIM) $(AOPTIM) \
		   $(AFLAGS) -fomit-frame-pointer -mstackrealign -Wall \
		   -fno-strict-aliasing

# Add freetyp2 references through pkgconfig
CFLAGS          := $(CFLAGS)  `pkg-config --cflags freetype2`

CXXFLAGS	:= $(CFLAGS)


#########################################################################
#		Create the (final) list of objects to build.		#
#########################################################################
MAINOBJ		:= pc.o config.o random.o timer.o io.o acpi.o apm.o dma.o ddma.o \
		   nmi.o pic.o pit.o port_92.o ppi.o pci.o mca.o \
		   usb.o device.o nvr.o nvr_at.o nvr_ps2.o \
		   $(VNCOBJ)

MEMOBJ		:= catalyst_flash.o intel_flash.o mem.o rom.o spd.o sst_flash.o

CPUOBJ		:= cpu.o cpu_table.o \
		    808x.o 386.o 386_common.o 386_dynarec.o 386_dynarec_ops.o $(CGTOBJ) \
		    x86seg.o x87.o x87_timings.o \
		    $(DYNARECOBJ)

CHIPSETOBJ	:= acc2168.o cs8230.o ali1429.o headland.o i82335.o \
		    intel_420ex.o intel_4x0.o intel_sio.o intel_piix.o ioapic.o \
		    neat.o opti495.o opti895.o opti5x7.o scamp.o scat.o \
<<<<<<< HEAD
		    sis_85c310.o sis_85c471.o sis_85c496.o $(STPCOBJ) \
=======
		    sis_85c310.o sis_85c471.o sis_85c496.o opti283.o opti291.o \
>>>>>>> 82f2b203
		    via_apollo.o via_vpx.o via_vt82c586b.o via_vt82c596b.o wd76c10.o vl82c480.o \
			amd640.o

MCHOBJ		:= machine.o machine_table.o \
		    m_xt.o m_xt_compaq.o \
		    m_xt_t1000.o m_xt_t1000_vid.o \
		    m_xt_xi8088.o m_xt_zenith.o \
		    m_pcjr.o \
		    m_amstrad.o m_europc.o \
		    m_olivetti_m24.o m_tandy.o \
		    m_at.o m_at_commodore.o \
		    m_at_t3100e.o m_at_t3100e_vid.o \
		    m_ps1.o m_ps1_hdc.o \
		    m_ps2_isa.o m_ps2_mca.o \
		    m_at_compaq.o \
		    m_at_286_386sx.o m_at_386dx_486.o \
		    m_at_socket4_5.o m_at_socket7_s7.o m_at_sockets7.o \
		    m_at_socket8.o m_at_slot1.o m_at_slot2.o m_at_socket370.o

DEVOBJ		:= bugger.o hwm.o hwm_lm75.o hwm_lm78.o hwm_gl518sm.o ibm_5161.o isamem.o isartc.o lpt.o postcard.o serial.o \
		    smbus.o smbus_piix4.o \
		   keyboard.o \
		    keyboard_xt.o keyboard_at.o \
		   mouse.o \
		    mouse_bus.o \
		    mouse_serial.o mouse_ps2.o

SIOOBJ		:= sio_acc3221.o \
		    sio_f82c710.o \
		    sio_fdc37c661.o sio_fdc37c66x.o sio_fdc37c669.o \
		    sio_fdc37c93x.o \
		    sio_pc87306.o sio_pc87307.o sio_pc87309.o sio_pc87332.o \
		    sio_w83787f.o \
		    sio_w83877f.o sio_w83977f.o \
		    sio_um8669f.o

FDDOBJ		:= fdd.o fdc.o fdc_pii15xb.o \
		   fdi2raw.o \
		   fdd_common.o fdd_86f.o \
		   fdd_fdi.o fdd_imd.o fdd_img.o fdd_json.o \
		   fdd_mfm.o fdd_td0.o

GAMEOBJ		:= gameport.o \
		    joystick_standard.o joystick_ch_flightstick_pro.o \
		    joystick_sw_pad.o joystick_tm_fcs.o

HDDOBJ		:= hdd.o \
		    hdd_image.o hdd_table.o \
		   hdc.o \
		    hdc_st506_xt.o hdc_st506_at.o \
		    hdc_xta.o \
		    hdc_esdi_at.o hdc_esdi_mca.o \
		    hdc_xtide.o hdc_ide.o \
		    hdc_ide_sff8038i.o

CDROMOBJ	:= cdrom.o \
		    cdrom_image_backend.o cdrom_image.o

ZIPOBJ		:= zip.o

MOOBJ		:= mo.o

SCSIOBJ		:= scsi.o scsi_device.o \
		    scsi_cdrom.o scsi_disk.o \
		    scsi_x54x.o \
		    scsi_aha154x.o scsi_buslogic.o \
		    scsi_ncr5380.o scsi_ncr53c8xx.o \
		    scsi_spock.o

NETOBJ		:= network.o \
		    net_pcap.o \
		    net_slirp.o \
		     bootp.o ip_icmp.o misc.o socket.o tcp_timer.o cksum.o \
		     ip_input.o queue.o tcp_input.o debug.o ip_output.o \
		     sbuf.o tcp_output.o udp.o if.o mbuf.o slirp.o tcp_subr.o \
		    net_dp8390.o \
		    net_3c503.o net_ne2000.o \
		    net_pcnet.o net_wd8003.o

PRINTOBJ	:= png.o prt_cpmap.o \
		    prt_escp.o prt_text.o prt_ps.o
			
SNDOBJ		:= sound.o \
		    openal.o \
		    snd_opl.o snd_opl_backend.o \
		    nukedopl.o \
		    snd_resid.o \
		     convolve.o convolve-sse.o envelope.o extfilt.o \
		     filter.o pot.o sid.o voice.o wave6581__ST.o \
		     wave6581_P_T.o wave6581_PS_.o wave6581_PST.o \
		     wave8580__ST.o wave8580_P_T.o wave8580_PS_.o \
		     wave8580_PST.o wave.o \
		    midi.o midi_system.o \
		    snd_speaker.o \
		    snd_pssj.o \
		    snd_lpt_dac.o snd_lpt_dss.o \
		    snd_adlib.o snd_adlibgold.o snd_ad1848.o snd_audiopci.o \
		    snd_azt2316a.o \
		    snd_cms.o \
		    snd_gus.o \
		    snd_sb.o snd_sb_dsp.o \
		    snd_emu8k.o snd_mpu401.o \
		    snd_sn76489.o snd_ssi2001.o \
		    snd_wss.o \
		    snd_ym7128.o

VIDOBJ		:= video.o \
		    vid_table.o \
		    vid_cga.o vid_cga_comp.o \
		    vid_compaq_cga.o \
		    vid_mda.o \
		    vid_hercules.o vid_herculesplus.o vid_incolor.o \
		    vid_colorplus.o \
		    vid_genius.o \
		    vid_pgc.o vid_im1024.o \
		    vid_sigma.o \
		    vid_wy700.o \
		    vid_ega.o vid_ega_render.o \
		    vid_svga.o vid_svga_render.o \
		    vid_vga.o \
		    vid_ati_eeprom.o \
		    vid_ati18800.o vid_ati28800.o \
		    vid_ati_mach64.o vid_ati68860_ramdac.o \
		    vid_bt48x_ramdac.o \
		    vid_av9194.o \
		    vid_icd2061.o vid_ics2595.o \
		    vid_cl54xx.o \
		    vid_et4000.o vid_sc1148x_ramdac.o \
		    vid_sc1502x_ramdac.o \
		    vid_et4000w32.o vid_stg_ramdac.o \
		    vid_ht216.o \
		    vid_oak_oti.o \
		    vid_paradise.o \
		    vid_ti_cf62011.o \
		    vid_tvga.o \
		    vid_tgui9440.o vid_tkd8001_ramdac.o \
		    vid_att20c49x_ramdac.o \
		    vid_s3.o vid_s3_virge.o \
		    vid_sdac_ramdac.o \
		    vid_voodoo.o

PLATOBJ		:= win.o \
		    win_dynld.o win_thread.o \
		    win_cdrom.o win_keyboard.o \
		    win_crashdump.o win_midi.o \
		    win_mouse.o

ifeq ($(DINPUT), y)
 PLATOBJ	+= win_joystick.o
else
 PLATOBJ	+= win_joystick_rawinput.o
endif

OBJ		:= $(MAINOBJ) $(CPUOBJ) $(CHIPSETOBJ) $(MCHOBJ) $(DEVOBJ) $(MEMOBJ) \
		   $(FDDOBJ) $(GAMEOBJ) $(CDROMOBJ) $(ZIPOBJ) $(MOOBJ) $(HDDOBJ) \
		   $(NETOBJ) $(PRINTOBJ) $(SCSIOBJ) $(SIOOBJ) $(SNDOBJ) $(VIDOBJ) \
		   $(PLATOBJ) $(UIOBJ) $(FSYNTHOBJ) $(MUNTOBJ) $(DEVBROBJ) \
		   $(DISCORDOBJ)
ifdef EXOBJ
OBJ		+= $(EXOBJ)
endif

LIBS		:= -mwindows -lcomctl32 \
		   -lopenal -lole32

ifeq ($(VNC), y)
LIBS		+= $(VNCLIB) -lws2_32
endif
ifneq ($(WX), n)
LIBS		+= $(WX_LIBS) -lm
endif
LIBS		+= -lpng -lz -lwsock32 -lshell32 -liphlpapi -lpsapi -lSDL2 -limm32 -lhid -lsetupapi -loleaut32 -lversion -lwinmm -static -lstdc++
ifneq ($(X64), y)
LIBS		+= -Wl,--large-address-aware
endif
ifeq ($(DINPUT), y)
 LIBS    += -ldinput8
endif

LIBS    += -static

# Build module rules.
ifeq ($(AUTODEP), y)
%.o:		%.c
		@echo $<
		@$(CC) $(CFLAGS) $(DEPS) -c $<

%.o:		%.cc
		@echo $<
		@$(CPP) $(CXXFLAGS) $(DEPS) -c $<

%.o:		%.cpp
		@echo $<
		@$(CPP) $(CXXFLAGS) $(DEPS) -c $<
else
%.o:		%.c
		@echo $<
		@$(CC) $(CFLAGS) -c $<

%.o:		%.cc
		@echo $<
		@$(CPP) $(CXXFLAGS) -c $<

%.o:		%.cpp
		@echo $<
		@$(CPP) $(CXXFLAGS) -c $<

%.d:		%.c $(wildcard $*.d)
		@echo $<
		@$(CC) $(CFLAGS) $(DEPS) -E $< >NUL

%.d:		%.cc $(wildcard $*.d)
		@echo $<
		@$(CPP) $(CXXFLAGS) $(DEPS) -E $< >NUL

%.d:		%.cpp $(wildcard $*.d)
		@echo $<
		@$(CPP) $(CXXFLAGS) $(DEPS) -E $< >NUL
endif


all:		$(PROG).exe


86Box.res:	86Box.rc
		@echo Processing $<
		@$(WINDRES) $(RFLAGS) $(EXTRAS) -i $< -o 86Box.res

$(PROG).exe:	$(OBJ) 86Box.res
		@echo Linking $(PROG).exe ..
		@$(CC) $(LDFLAGS) -o $(PROG).exe $(OBJ) 86Box.res $(LIBS) -pipe
ifneq ($(DEBUG), y)
		@$(STRIP) $(PROG).exe
endif

pcap_if.res:	pcap_if.rc
		@echo Processing $<
		@$(WINDRES) $(RFLAGS) -i $< -o pcap_if.res

pcap_if.exe:	pcap_if.o win_dynld.o pcap_if.res
		@echo Linking pcap_if.exe ..
		@$(CC) $(LDFLAGS) -o pcap_if.exe pcap_if.o win_dynld.o pcap_if.res
ifneq ($(DEBUG), y)
		@$(STRIP) pcap_if.exe
endif

hello.exe:	hello.o
		$(CXX) $(LDFLAGS) -o hello.exe hello.o $(WXLIBS) $(LIBS)
ifneq ($(DEBUG), y)
		@$(STRIP) hello.exe
endif


clean:
		@echo Cleaning objects..
		@-rm -f *.o 2>NUL
		@-rm -f *.res 2>NUL

clobber:	clean
		@echo Cleaning executables..
		@-rm -f *.d 2>NUL
		@-rm -f *.exe 2>NUL
#		@-rm -f $(DEPFILE) 2>NUL

ifneq ($(AUTODEP), y)
depclean:
		@-rm -f $(DEPFILE) 2>NUL
		@echo Creating dependencies..
		@echo # Run "make depends" to re-create this file. >$(DEPFILE)

depends:	DEPOBJ=$(OBJ:%.o=%.d)
depends:	depclean $(OBJ:%.o=%.d)
		@-cat $(DEPOBJ) >>$(DEPFILE)
		@-rm -f $(DEPOBJ)

$(DEPFILE):
endif


# Module dependencies.
ifeq ($(AUTODEP), y)
#-include $(OBJ:%.o=%.d)  (better, but sloooowwwww)
-include *.d
else
include $(wildcard $(DEPFILE))
endif


# End of Makefile.mingw.<|MERGE_RESOLUTION|>--- conflicted
+++ resolved
@@ -583,11 +583,7 @@
 CHIPSETOBJ	:= acc2168.o cs8230.o ali1429.o headland.o i82335.o \
 		    intel_420ex.o intel_4x0.o intel_sio.o intel_piix.o ioapic.o \
 		    neat.o opti495.o opti895.o opti5x7.o scamp.o scat.o \
-<<<<<<< HEAD
-		    sis_85c310.o sis_85c471.o sis_85c496.o $(STPCOBJ) \
-=======
-		    sis_85c310.o sis_85c471.o sis_85c496.o opti283.o opti291.o \
->>>>>>> 82f2b203
+		    sis_85c310.o sis_85c471.o sis_85c496.o opti283.o opti291.o $(STPCOBJ) \
 		    via_apollo.o via_vpx.o via_vt82c586b.o via_vt82c596b.o wd76c10.o vl82c480.o \
 			amd640.o
 
