#
# 86Box		A hypervisor and IBM PC system emulator that specializes in
#		running old operating systems and software designed for IBM
#		PC systems and compatibles from 1981 through fairly recent
#		system designs based on the PCI bus.
#
#		This file is part of the 86Box distribution.
#
#		Makefile for Win32 (MinGW32) environment.
#
# Authors:	Miran Grca, <mgrca8@gmail.com>
#               Fred N. van Kempen, <decwiz@yahoo.com>
#

# Various compile-time options.
ifndef STUFF
STUFF		:=
endif

# Add feature selections here.
ifndef EXTRAS
EXTRAS		:=
endif

ifndef DEV_BUILD
DEV_BUILD	:= n
endif

ifeq ($(DEV_BUILD), y)
 ifndef DEBUG
  DEBUG		:= y
 endif
 ifndef DEV_BRANCH
  DEV_BRANCH	:= y
 endif
 ifndef AMD_K5
  AMD_K5	:= y
 endif
 ifndef CYRIX_6X86
  CYRIX_6X86	:= y
 endif
 ifndef GUSMAX
  GUSMAX	:= y
 endif
 ifndef HEDAKA
  HEDAKA	:= y
 endif
 ifndef I450KX
  I450KX	:= y
 endif
 ifndef LASERXT
  LASERXT	:= y
 endif
 ifndef MGA
  MGA		:= y
 endif
 ifndef NO_SIO
  NO_SIO	:= y
 endif
 ifndef OPEN_AT
  OPEN_AT	:= y
 endif
 ifndef OPENGL
  OPENGL	:= y
 endif
 ifndef PAS16
  PAS16		:= n
 endif
 ifndef PS2M70T4
  PS2M70T4	:= y
 endif
 ifndef S3TRIO3D2X
  S3TRIO3D2X	:= y
 endif
 ifndef SIO_DETECT
  SIO_DETECT	:= y
 endif
 ifndef VGAWONDER
  VGAWONDER	:= y
 endif
 ifndef VNC
  VNC		:= y
 endif
 ifndef XL24
  XL24		:= y
 endif
 ifndef VECT486VL
  VECT486VL	:= y
 endif
 ifndef OLIVETTI
  OLIVETTI	:= y
 endif
 ifndef NEW_KBC
  NEW_KBC	:= n
 endif
else
 ifndef DEBUG
  DEBUG		:= n
 endif
 ifndef DEV_BRANCH
  DEV_BRANCH	:= n
 endif
 ifndef AMD_K5
  AMD_K5	:= n
 endif
 ifndef CYRIX_6X86
  CYRIX_6X86	:= n
 endif
 ifndef GUSMAX
  GUSMAX	:= n
 endif
 ifndef HEDAKA
  HEDAKA	:= n
 endif
 ifndef I450KX
  I450KX		:= n
 endif
 ifndef LASERXT
  LASERXT	:= n
 endif
 ifndef MGA
  MGA		:= n
 endif
 ifndef NO_SIO
  NO_SIO	:= n
 endif
 ifndef OPEN_AT
  OPEN_AT	:= n
 endif
 ifndef OPENGL
  OPENGL	:= n
 endif
 ifndef PAS16
  PAS16		:= n
 endif
 ifndef PS2M70T4
  PS2M70T4	:= n
 endif
 ifndef S3TRIO3D2X
  S3TRIO3D2X	:= n
 endif
 ifndef SIO_DETECT
  SIO_DETECT	:= n
 endif
 ifndef VGAWONDER
  VGAWONDER	:= n
 endif
 ifndef VNC
  VNC		:= n
 endif
 ifndef XL24
  XL24		:= n
 endif
 ifndef VECT486VL
  VECT486VL	:= n
 endif
 ifndef OLIVETTI
  OLIVETTI	:= n
 endif
 ifndef NEW_KBC
  NEW_KBC	:= n
 endif
endif

# Defaults for several build options (possibly defined in a chained file.)
ifndef AUTODEP
AUTODEP		:= n
endif
ifndef OPTIM
OPTIM		:= n
endif
ifndef RELEASE
RELEASE		:= n
endif
ifndef X64
X64		:= n
endif
ifndef ARM
ARM := n
endif
ifndef ARM64
ARM64 := n
endif
ifndef WX
WX		:= n
endif
ifndef DINPUT
 DINPUT		:= n
endif
ifndef OPENAL
OPENAL		:= y
endif
ifndef FLUIDSYNTH
FLUIDSYNTH	:= y
endif
ifndef MUNT
MUNT		:= y
endif
ifndef NEW_DYNAREC
 NEW_DYNAREC	:= n
endif
ifndef DYNAREC
 DYNAREC	:= y
endif
ifeq ($(DYNAREC), y)
 ifeq ($(ARM), y)
  ifeq ($(NEW_DYNAREC), n)
   DYNAREC	:= n
  endif
 endif
 ifeq ($(ARM64), y)
  ifeq ($(NEW_DYNAREC), n)
   DYNAREC	:= n
  endif
 endif
endif
ifndef DISCORD
 DISCORD	:= y
endif


# Path to the dynamic recompiler code.
ifeq ($(NEW_DYNAREC), y)
 CODEGEN	:= codegen_new
else
 CODEGEN	:= codegen
endif


# Name of the executable.
ifndef PROG
 ifneq ($(WX), n)
  PROG		:= Wx86Box
 else
  PROG		:= 86Box
 endif
endif

# WxWidgets basic info. Extract using the config program.
ifneq ($(WX), n)
 EXPATH		+= wx
 WX_CONFIG	:= wx-config.exe
 ifeq ($(WX), y)
  WX_PATH	:= C:/MinGW32/WxWidgets
  WX_FLAGS	:= -I$(WX_PATH)/lib/wx/include/msw-unicode-3.0 \
		   -I$(WX_PATH)/include/wx-3.0 \
		   -D__WXMSW__ -DWX_PRECOMP -D_FILE_OFFSET_BITS=64 -pthread
#		   -lwx_mswu_gl-3.0 -lwxtiff-3.0 -llzma
  WX_LIBS	:= -mwindows -mthreads -L$(WX_PATH)/lib \
		   -lwx_mswu-3.0.dll \
		   -lrpcrt4 -loleaut32 -lole32 -luuid \
		   -lwinspool -lwinmm -lshell32 -lcomctl32 \
		   -lcomdlg32 -ladvapi32 -lwsock32 -lgdi32
 endif
 ifeq ($(WX), static)
  WX_PATH	:= C:/MinGW32/WxWidgets
  WX_FLAGS	:= -I$(WX_PATH)/lib/wx/include/msw-unicode-3.0 \
		   -I$(WX_PATH)/include/wx-3.0 \
		   -D__WXMSW__ -DWX_PRECOMP -D_FILE_OFFSET_BITS=64 -pthread
#		   -lwx_mswu_gl-3.0 -lwxtiff-3.0 -llzma
  WX_LIBS	:= -mwindows -mthreads -L$(WX_PATH)/lib \
		   -lwx_mswu-3.0 -lwxscintilla-3.0 \
		   -lwxjpeg-3.0 -lwxpng-3.0 -lwxzlib-3.0 \
		   -lwxregexu-3.0 -lwxexpat-3.0 \
		   -lrpcrt4 -loleaut32 -lole32 -luuid \
		   -lwinspool -lwinmm -lshell32 -lcomctl32 \
		   -lcomdlg32 -ladvapi32 -lwsock32 -lgdi32
 endif
endif


#########################################################################
#		Nothing should need changing from here on..		#
#########################################################################
VPATH		:= $(EXPATH) . $(CODEGEN) minitrace cpu \
		   cdrom chipset device disk disk/minivhd floppy \
		   game machine mem printer \
		   sio sound \
		    sound/munt sound/munt/c_interface sound/munt/sha1 \
		    sound/munt/srchelper sound/munt/srchelper/srctools/src \
		    sound/resid-fp \
		   scsi video network network/slirp win
ifeq ($(X64), y)
TOOL_PREFIX     := x86_64-w64-mingw32-
else
TOOL_PREFIX     := i686-w64-mingw32-
endif
WINDRES		:= windres
STRIP		:= strip
ifeq ($(ARM64), y)
WINDRES		:= aarch64-w64-mingw32-windres
STRIP		:= aarch64-w64-mingw32-strip
endif
ifeq ($(ARM), y)
WINDRES		:= armv7-w64-mingw32-windres
STRIP		:= armv7-w64-mingw32-strip
endif
ifeq ($(CLANG), y)
CPP             := clang++
CC              := clang
ifeq ($(ARM64), y)
CPP		:= aarch64-w64-mingw32-clang++
CC		:= aarch64-w64-mingw32-clang
endif
ifeq ($(ARM), y)
CPP		:= armv7-w64-mingw32-clang++
CC		:= armv7-w64-mingw32-clang
endif
else
CPP             := ${TOOL_PREFIX}g++
CC              := ${TOOL_PREFIX}gcc
ifeq ($(ARM64), y)
CPP		:= aarch64-w64-mingw32-g++
CC		:= aarch64-w64-mingw32-gcc
endif
ifeq ($(ARM), y)
CPP		:= armv7-w64-mingw32-g++
CC		:= armv7-w64-mingw32-gcc
endif
endif
DEPS		= -MMD -MF $*.d -c $<
DEPFILE		:= win/.depends

# Set up the correct toolchain flags.
OPTS		:= $(EXTRAS) $(STUFF)
OPTS		+= -Iinclude -Iinclude_make \
		   -iquote $(CODEGEN) -iquote cpu
ifdef EXFLAGS
OPTS		+= $(EXFLAGS)
endif
ifdef EXINC
OPTS		+= -I$(EXINC)
endif
ifeq ($(OPTIM), y)
 DFLAGS	:= -march=native
else
 ifeq ($(X64), y)
  DFLAGS	:=
 else
  DFLAGS	:= -march=i686
 endif
endif
ifeq ($(DEBUG), y)
 DFLAGS		+= -ggdb -DDEBUG -DUSE_ACYCS
 AOPTIM		:=
 ifndef COPTIM
  COPTIM	:= -Og
 endif
else
 DFLAGS		+= -g0
 ifeq ($(OPTIM), y)
  AOPTIM	:= -mtune=native
  ifndef COPTIM
   COPTIM	:= -O3 -ffp-contract=fast -flto
  endif
 else
  ifndef COPTIM
   COPTIM	:= -O3
  endif
 endif
endif
AFLAGS		:= -msse2 -mfpmath=sse
ifeq ($(ARM), y)
 DFLAGS		:= -march=armv7-a
 AOPTIM		:=
 AFLAGS		:= -mfloat-abi=hard
endif
ifeq ($(ARM64), y)
 DFLAGS		:= -march=armv8-a
 AOPTIM		:=
 AFLAGS		:= -mfloat-abi=hard
endif
RFLAGS		:= --input-format=rc -O coff -Iinclude -Iinclude_make
ifeq ($(RELEASE), y)
OPTS		+= -DRELEASE_BUILD
RFLAGS		+= -DRELEASE_BUILD
endif
ifeq ($(VRAMDUMP), y)
OPTS		+= -DENABLE_VRAM_DUMP
RFLAGS		+= -DENABLE_VRAM_DUMP
endif


# Optional modules.
ifeq ($(DYNAREC), y)
OPTS		+= -DUSE_DYNAREC
RFLAGS		+= -DUSE_DYNAREC

 ifeq ($(NEW_DYNAREC), y)
  OPTS		+= -DUSE_NEW_DYNAREC
  RFLAGS	+= -DUSE_NEW_DYNAREC

  ifeq ($(X64), y)
   PLATCG	:= codegen_backend_x86-64.o codegen_backend_x86-64_ops.o codegen_backend_x86-64_ops_sse.o \
		    codegen_backend_x86-64_uops.o
  else ifeq ($(ARM64), y)
   PLATCG	:= codegen_backend_arm64.o codegen_backend_arm64_ops.o codegen_backend_arm64_uops.o \
		    codegen_backend_arm64_imm.o
  else ifeq ($(ARM), y)
   PLATCG	:= codegen_backend_arm.o codegen_backend_arm_ops.o codegen_backend_arm_uops.o
  else
   PLATCG	:= codegen_backend_x86.o codegen_backend_x86_ops.o codegen_backend_x86_ops_fpu.o \
		    codegen_backend_x86_ops_sse.o codegen_backend_x86_uops.o
  endif

  DYNARECOBJ	:= codegen.o codegen_accumulate.o codegen_allocator.o codegen_block.o codegen_ir.o codegen_ops.o \
		    codegen_ops_3dnow.o codegen_ops_branch.o codegen_ops_arith.o codegen_ops_fpu_arith.o \
		    codegen_ops_fpu_constant.o codegen_ops_fpu_loadstore.o codegen_ops_fpu_misc.o codegen_ops_helpers.o \
		    codegen_ops_jump.o codegen_ops_logic.o codegen_ops_misc.o codegen_ops_mmx_arith.o codegen_ops_mmx_cmp.o \
		    codegen_ops_mmx_loadstore.o codegen_ops_mmx_logic.o codegen_ops_mmx_pack.o codegen_ops_mmx_shift.o \
		    codegen_ops_mov.o codegen_ops_shift.o codegen_ops_stack.o codegen_reg.o $(PLATCG)
 else
  ifeq ($(X64), y)
   PLATCG	:= codegen_x86-64.o codegen_accumulate_x86-64.o
  else
   PLATCG	:= codegen_x86.o codegen_accumulate_x86.o
  endif

  DYNARECOBJ	:= codegen.o \
		    codegen_ops.o $(PLATCG)
 endif

  CGTOBJ	:= codegen_timing_486.o \
		    codegen_timing_686.o codegen_timing_common.o codegen_timing_k6.o codegen_timing_pentium.o \
		    codegen_timing_p6.o codegen_timing_winchip.o codegen_timing_winchip2.o
else
 ifeq ($(NEW_DYNAREC), y)
  OPTS		+= -DUSE_NEW_DYNAREC
  RFLAGS	+= -DUSE_NEW_DYNAREC
 endif
endif

ifeq ($(WX), y)
 OPTS		+= -DUSE_WX $(WX_FLAGS)
 LIBS		+= $(WX_LIBS)
 UIOBJ		:= wx_main.o wx_ui.o wx_stbar.o wx_render.o
else
 UIOBJ		:= win_ui.o win_stbar.o \
		   win_sdl.o \
		   win_dialog.o win_about.o \
		   win_settings.o win_devconf.o win_snd_gain.o win_specify_dim.o \
		   win_new_floppy.o win_jsconf.o win_media_menu.o
endif

ifeq ($(OPENAL), y)
OPTS		+= -DUSE_OPENAL
endif
ifeq ($(FLUIDSYNTH), y)
OPTS		+= -DUSE_FLUIDSYNTH
FSYNTHOBJ	:= midi_fluidsynth.o
endif

ifeq ($(MUNT), y)
OPTS		+= -DUSE_MUNT
MUNTOBJ		:= midi_mt32.o \
		    Analog.o BReverbModel.o File.o FileStream.o LA32Ramp.o \
		    LA32FloatWaveGenerator.o LA32WaveGenerator.o \
		    MidiStreamParser.o Part.o Partial.o PartialManager.o \
		    Poly.o ROMInfo.o SampleRateConverter.o \
		    FIRResampler.o IIR2xResampler.o LinearResampler.o ResamplerModel.o \
		    SincResampler.o InternalResampler.o \
		    Synth.o Tables.o TVA.o TVF.o TVP.o sha1.o c_interface.o
endif

ifeq ($(VNC), y)
OPTS		+= -DUSE_VNC
RFLAGS		+= -DUSE_VNC
 ifneq ($(VNC_PATH), )
  OPTS		+= -I$(VNC_PATH)\INCLUDE
  VNCLIB	:= -L$(VNC_PATH)\LIB
 endif
VNCLIB		+=  -lvncserver
VNCOBJ		:= vnc.o vnc_keymap.o
endif

ifeq ($(DISCORD), y)
OPTS		+= -DUSE_DISCORD
RFLAGS		+= -DUSE_DISCORD
DISCORDOBJ	:= win_discord.o
endif

ifeq ($(MINITRACE), y)
OPTS		+= -DMTR_ENABLED
RFLAGS		+= -DMTR_ENABLED
MINITRACEOBJ	:= minitrace.o
endif

# Options for the DEV branch.
ifeq ($(DEV_BRANCH), y)
OPTS		+= -DDEV_BRANCH
RFLAGS		+= -DDEV_BRANCH
DEVBROBJ	:=

ifeq ($(AMD_K5), y)
OPTS		+= -DUSE_AMD_K5
endif

ifeq ($(CYRIX_6X86), y)
OPTS		+= -DUSE_CYRIX_6X86
endif

ifeq ($(GUSMAX), y)
OPTS		+= -DUSE_GUSMAX
endif

ifeq ($(HEDAKA), y)
OPTS		+= -DUSE_HEDAKA
endif

ifeq ($(I450KX), y)
OPTS		+= -DUSE_I450KX
DEVBROBJ	+= intel_i450kx.o
endif

ifeq ($(LASERXT), y)
OPTS		+= -DUSE_LASERXT
DEVBROBJ	+= m_xt_laserxt.o
endif

ifeq ($(MGA), y)
OPTS		+= -DUSE_MGA
DEVBROBJ	+= vid_mga.o
endif

ifeq ($(NO_SIO), y)
OPTS		+= -DNO_SIO
endif

ifeq ($(OPEN_AT), y)
OPTS		+= -DUSE_OPEN_AT
endif

ifeq ($(OPENGL), y)
OPTS		+= -DUSE_OPENGL
RFLAGS		+= -DUSE_OPENGL
DEVBROBJ	+= win_opengl.o win_opengl_glslp.o glad.o
endif

ifeq ($(PAS16), y)
OPTS		+= -DUSE_PAS16
DEVBROBJ	+= snd_pas16.o
endif

ifeq ($(PS2M70T4), y)
OPTS		+= -DUSE_PS2M70T4
endif

ifeq ($(S3TRIO3D2X), y)
OPTS		+= -DUSE_S3TRIO3D2X
endif

ifeq ($(SIO_DETECT), y)
OPTS		+= -DUSE_SIO_DETECT
DEVBROBJ	+= sio_detect.o
endif

ifeq ($(VGAWONDER), y)
OPTS		+= -DUSE_VGAWONDER
endif

ifeq ($(XL24), y)
OPTS		+= -DUSE_XL24
endif

ifeq ($(OLIVETTI), y)
OPTS		+= -DUSE_OLIVETTI
DEVBROBJ	+= olivetti_eva.o
endif


endif


# Final versions of the toolchain flags.
CFLAGS		:= $(WX_FLAGS) $(OPTS) $(DFLAGS) $(COPTIM) $(AOPTIM) \
		   $(AFLAGS) -fomit-frame-pointer -mstackrealign -Wall \
		   -fno-strict-aliasing

# Add freetyp2 references through pkgconfig
CFLAGS          := $(CFLAGS)  `pkg-config --cflags freetype2`

CXXFLAGS	:= $(CFLAGS)


#########################################################################
#		Create the (final) list of objects to build.		#
#########################################################################
<<<<<<< HEAD
ifeq ($(PTHREAD), y)
MAINOBJ		:= 86box.o config.o log.o random.o timer.o io.o acpi.o apm.o dma.o ddma.o \
		   nmi.o pic.o pit.o port_6x.o port_92.o ppi.o pci.o mca.o \
		   usb.o device.o nvr.o nvr_at.o nvr_ps2.o thread.o \
		   $(VNCOBJ)
else
MAINOBJ		:= 86box.o config.o log.o random.o timer.o io.o acpi.o apm.o dma.o ddma.o \
		   nmi.o pic.o pit.o port_6x.o port_92.o ppi.o pci.o mca.o \
=======
MAINOBJ		:= 86box.o config.o random.o timer.o io.o acpi.o apm.o dma.o ddma.o \
		   nmi.o pic.o pit.o port_92.o ppi.o pci.o mca.o \
>>>>>>> 52e7b9b7
		   usb.o device.o nvr.o nvr_at.o nvr_ps2.o \
		   $(VNCOBJ)

MEMOBJ		:= catalyst_flash.o i2c_eeprom.o intel_flash.o mem.o rom.o smram.o spd.o sst_flash.o

CPUOBJ		:= $(DYNARECOBJ) \
		    $(CGTOBJ) \
		    cpu.o cpu_table.o fpu.o x86.o \
		    808x.o 386.o 386_common.o 386_dynarec.o 386_dynarec_ops.o \
		    x86seg.o x87.o x87_timings.o

CHIPSETOBJ	:= 82c100.o acc2168.o \
		    contaq_82c59x.o \
		    cs4031.o cs8230.o \
		    ali1429.o ali1489.o ali1531.o ali1541.o ali1543.o ali1621.o ali6117.o \
		    gc100.o headland.o \
		    intel_82335.o intel_420ex.o intel_4x0.o intel_sio.o intel_piix.o ioapic.o \
		    neat.o \
		    opti283.o opti291.o opti391.o opti495.o opti822.o opti895.o opti5x7.o \
		    scamp.o scat.o \
		    stpc.o \
		    wd76c10.o vl82c480.o \
		    umc_8886.o umc_hb4.o \
		    via_vt82c49x.o via_vt82c505.o via_apollo.o via_pipc.o \
		    sis_85c310.o sis_85c4xx.o sis_85c496.o sis_85c50x.o sis_5511.o sis_5571.o

MCHOBJ		:= machine.o machine_table.o \
		    m_xt.o m_xt_compaq.o \
			m_xt_philips.o \
		    m_xt_t1000.o m_xt_t1000_vid.o \
		    m_xt_xi8088.o m_xt_zenith.o \
		    m_pcjr.o \
		    m_amstrad.o m_europc.o \
		    m_xt_olivetti.o m_tandy.o m_v86p.o \
		    m_at.o m_at_commodore.o \
		    m_at_t3100e.o m_at_t3100e_vid.o \
		    m_ps1.o m_ps1_hdc.o \
		    m_ps2_isa.o m_ps2_mca.o \
		    m_at_compaq.o \
		    m_at_286_386sx.o m_at_386dx_486.o \
		    m_at_socket4.o m_at_socket5.o m_at_socket7_3v.o m_at_socket7.o m_at_sockets7.o \
		    m_at_socket8.o m_at_slot1.o m_at_slot2.o m_at_socket370.o \
			m_at_misc.o

ifeq ($(NEW_KBC), y)
DEVOBJ		:= bugger.o cartridge.o cassette.o hasp.o hwm.o hwm_lm75.o hwm_lm78.o hwm_gl518sm.o hwm_vt82c686.o \
			ibm_5161.o isamem.o isartc.o lpt.o pci_bridge.o postcard.o serial.o \
			clock_ics9xxx.o isapnp.o \
		    i2c.o i2c_gpio.o smbus_ali7101.o smbus_piix4.o \
		   keyboard.o \
		    keyboard_xt.o kbc_at.o kbd_at.o \
		   mouse.o \
			mouse_bus.o \
		    mouse_serial.o mouse_ps2.o \
			phoenix_486_jumper.o
else
DEVOBJ		:= bugger.o cartridge.o cassette.o hasp.o hwm.o hwm_lm75.o hwm_lm78.o hwm_gl518sm.o hwm_vt82c686.o \
			ibm_5161.o isamem.o isartc.o lpt.o pci_bridge.o postcard.o serial.o \
			clock_ics9xxx.o isapnp.o \
		    i2c.o i2c_gpio.o smbus_ali7101.o smbus_piix4.o \
		   keyboard.o \
		    keyboard_xt.o keyboard_at.o \
		   mouse.o \
			mouse_bus.o \
		    mouse_serial.o mouse_ps2.o \
			phoenix_486_jumper.o
endif

SIOOBJ		:= sio_acc3221.o \
		    sio_f82c710.o sio_82091aa.o sio_fdc37c6xx.o \
		    sio_fdc37c67x.o sio_fdc37c669.o sio_fdc37c93x.o sio_fdc37m60x.o \
			sio_it8661f.o \
		    sio_pc87306.o sio_pc87307.o sio_pc87309.o sio_pc87310.o sio_pc87311.o sio_pc87332.o \
			sio_prime3b.o sio_prime3c.o \
		    sio_w83787f.o \
		    sio_w83877f.o sio_w83977f.o \
		    sio_um8669f.o \
		    sio_vt82c686.o

FDDOBJ		:= fdd.o fdc.o fdc_magitronic.o fdc_pii15xb.o \
		   fdi2raw.o \
		   fdd_common.o fdd_86f.o \
		   fdd_fdi.o fdd_imd.o fdd_img.o fdd_json.o \
		   fdd_mfm.o fdd_td0.o

GAMEOBJ		:= gameport.o \
		    joystick_standard.o joystick_ch_flightstick_pro.o \
		    joystick_sw_pad.o joystick_tm_fcs.o

HDDOBJ		:= hdd.o \
		    hdd_image.o hdd_table.o \
		   hdc.o \
		    hdc_st506_xt.o hdc_st506_at.o \
		    hdc_xta.o \
		    hdc_esdi_at.o hdc_esdi_mca.o \
		    hdc_xtide.o hdc_ide.o \
		    hdc_ide_opti611.o \
		    hdc_ide_cmd640.o hdc_ide_sff8038i.o

MINIVHDOBJ  := cwalk.o libxml2_encoding.o minivhd_convert.o \
		    minivhd_create.o minivhd_io.o minivhd_manage.o \
            minivhd_struct_rw.o minivhd_util.o

CDROMOBJ	:= cdrom.o \
		    cdrom_image_backend.o cdrom_image.o

ZIPOBJ		:= zip.o

MOOBJ		:= mo.o

SCSIOBJ		:= scsi.o scsi_device.o \
		    scsi_cdrom.o scsi_disk.o \
		    scsi_x54x.o \
		    scsi_aha154x.o scsi_buslogic.o \
		    scsi_ncr5380.o scsi_ncr53c8xx.o \
		    scsi_pcscsi.o scsi_spock.o

NETOBJ		:= network.o \
		    net_pcap.o \
		    net_slirp.o tinyglib.o \
		     arp_table.o bootp.o cksum.o dnssearch.o if.o ip_icmp.o ip_input.o \
		     ip_output.o mbuf.o misc.o sbuf.o slirp.o socket.o tcp_input.o \
		     tcp_output.o tcp_subr.o tcp_timer.o udp.o util.o version.o \
		    net_dp8390.o \
		    net_3c503.o net_ne2000.o \
		    net_pcnet.o net_wd8003.o \
		    net_plip.o

PRINTOBJ	:= png.o prt_cpmap.o \
		    prt_escp.o prt_text.o prt_ps.o

SNDOBJ		:= sound.o \
		    openal.o \
		    snd_opl.o snd_opl_nuked.o \
		    snd_resid.o \
		     convolve.o convolve-sse.o envelope.o extfilt.o \
		     filter.o pot.o sid.o voice.o wave6581__ST.o \
		     wave6581_P_T.o wave6581_PS_.o wave6581_PST.o \
		     wave8580__ST.o wave8580_P_T.o wave8580_PS_.o \
		     wave8580_PST.o wave.o \
		    midi.o midi_system.o \
		    snd_speaker.o \
		    snd_pssj.o \
		    snd_lpt_dac.o snd_lpt_dss.o \
		    snd_adlib.o snd_adlibgold.o snd_ad1848.o snd_audiopci.o \
		    snd_ac97_codec.o snd_ac97_via.o \
		    snd_azt2316a.o snd_cs423x.o \
		    snd_cms.o \
		    snd_gus.o \
		    snd_sb.o snd_sb_dsp.o \
		    snd_emu8k.o snd_mpu401.o \
		    snd_sn76489.o snd_ssi2001.o \
		    snd_wss.o \
		    snd_ym7128.o

VIDOBJ		:= video.o \
		    vid_table.o \
		    vid_cga.o vid_cga_comp.o \
		    vid_compaq_cga.o \
		    vid_mda.o \
		    vid_hercules.o vid_herculesplus.o vid_incolor.o \
		    vid_colorplus.o \
		    vid_genius.o \
		    vid_pgc.o vid_im1024.o \
		    vid_sigma.o \
		    vid_wy700.o \
		    vid_ega.o vid_ega_render.o \
		    vid_svga.o vid_svga_render.o \
		    vid_ddc.o \
		    vid_vga.o \
		    vid_ati_eeprom.o \
		    vid_ati18800.o vid_ati28800.o \
		    vid_ati_mach64.o vid_ati68860_ramdac.o \
		    vid_bt48x_ramdac.o \
		    vid_av9194.o vid_icd2061.o vid_ics2494.o vid_ics2595.o \
		    vid_cl54xx.o \
		    vid_et3000.o \
		    vid_et4000.o vid_sc1148x_ramdac.o \
		    vid_sc1502x_ramdac.o \
		    vid_et4000w32.o vid_stg_ramdac.o \
		    vid_ht216.o \
		    vid_oak_oti.o \
		    vid_paradise.o \
			vid_rtg310x.o \
		    vid_ti_cf62011.o \
		    vid_f82c425.o \
		    vid_tvga.o \
		    vid_tgui9440.o vid_tkd8001_ramdac.o \
		    vid_att20c49x_ramdac.o \
		    vid_s3.o vid_s3_virge.o \
		    vid_ibm_rgb528_ramdac.o vid_sdac_ramdac.o \
			vid_ogc.o \
			vid_nga.o \
			vid_tvp3026_ramdac.o

VOODOOOBJ	:= vid_voodoo.o vid_voodoo_banshee.o \
		    vid_voodoo_banshee_blitter.o \
		    vid_voodoo_blitter.o \
		    vid_voodoo_display.o vid_voodoo_fb.o \
		    vid_voodoo_fifo.o vid_voodoo_reg.o \
		    vid_voodoo_render.o vid_voodoo_setup.o \
		    vid_voodoo_texture.o

PLATOBJ		:= win.o \
		    win_dynld.o win_thread.o \
		    win_cdrom.o win_keyboard.o \
		    win_crashdump.o win_midi.o \
		    win_mouse.o

ifeq ($(DINPUT), y)
 PLATOBJ	+= win_joystick.o
else
 PLATOBJ	+= win_joystick_rawinput.o
endif

OBJ		:= $(MAINOBJ) $(CPUOBJ) $(CHIPSETOBJ) $(MCHOBJ) $(DEVOBJ) $(MEMOBJ) \
		   $(FDDOBJ) $(GAMEOBJ) $(CDROMOBJ) $(ZIPOBJ) $(MOOBJ) $(HDDOBJ) $(MINIVHDOBJ) \
		   $(NETOBJ) $(PRINTOBJ) $(SCSIOBJ) $(SIOOBJ) $(SNDOBJ) $(VIDOBJ) $(VOODOOOBJ) \
		   $(PLATOBJ) $(UIOBJ) $(FSYNTHOBJ) $(MUNTOBJ) $(DEVBROBJ) \
		   $(DISCORDOBJ) $(MINITRACEOBJ)
ifdef EXOBJ
OBJ		+= $(EXOBJ)
endif

LIBS		:= -mwindows -lcomctl32 \
		   -lopenal -lole32

ifeq ($(VNC), y)
LIBS		+= $(VNCLIB) -lws2_32
endif
ifneq ($(WX), n)
LIBS		+= $(WX_LIBS) -lm
endif
LIBS		+= -lpng -lz -lwsock32 -lshell32 -liphlpapi -lpsapi -lSDL2 -limm32 -lhid -lsetupapi -loleaut32 -luxtheme -lversion -lwinmm -static -lstdc++
ifneq ($(X64), y)
ifneq ($(ARM64), y)
LIBS		+= -Wl,--large-address-aware
endif
endif
ifeq ($(ARM64), y)
LIBS		+= -lgcc
endif
ifeq ($(DINPUT), y)
 LIBS    += -ldinput8
endif

LIBS    += -static

# Build module rules.
ifeq ($(AUTODEP), y)
%.o:		%.c
		@echo $<
		@$(CC) $(CFLAGS) $(DEPS) -c $<

%.o:		%.cc
		@echo $<
		@$(CPP) $(CXXFLAGS) $(DEPS) -c $<

%.o:		%.cpp
		@echo $<
		@$(CPP) $(CXXFLAGS) $(DEPS) -c $<
else
%.o:		%.c
		@echo $<
		@$(CC) $(CFLAGS) -c $<

%.o:		%.cc
		@echo $<
		@$(CPP) $(CXXFLAGS) -c $<

%.o:		%.cpp
		@echo $<
		@$(CPP) $(CXXFLAGS) -c $<

%.d:		%.c $(wildcard $*.d)
		@echo $<
		@$(CC) $(CFLAGS) $(DEPS) -E $< >/dev/null

%.d:		%.cc $(wildcard $*.d)
		@echo $<
		@$(CPP) $(CXXFLAGS) $(DEPS) -E $< >/dev/null

%.d:		%.cpp $(wildcard $*.d)
		@echo $<
		@$(CPP) $(CXXFLAGS) $(DEPS) -E $< >/dev/null
endif

# Suppress false positive warnings in vid_voodoo_codegen_x86[-64].h
# that cause ~3000 lines to be output into the logs each time.
ifneq ($(CLANG), y)
 $(VOODOOOBJ): CFLAGS += -Wstringop-overflow=0
endif

all:		$(PROG).exe


86Box.res:	86Box.rc
		@echo Processing $<
		@$(WINDRES) $(RFLAGS) $(EXTRAS) -i $< -o 86Box.res

$(PROG).exe:	$(OBJ) 86Box.res
		@echo Linking $(PROG).exe ..
		@$(CC) $(LDFLAGS) -o $(PROG).exe $(OBJ) 86Box.res $(LIBS) -pipe
ifneq ($(DEBUG), y)
		@$(STRIP) $(PROG).exe
endif

pcap_if.res:	pcap_if.rc
		@echo Processing $<
		@$(WINDRES) $(RFLAGS) -i $< -o pcap_if.res

pcap_if.exe:	pcap_if.o win_dynld.o pcap_if.res
		@echo Linking pcap_if.exe ..
		@$(CC) $(LDFLAGS) -o pcap_if.exe pcap_if.o win_dynld.o pcap_if.res
ifneq ($(DEBUG), y)
		@$(STRIP) pcap_if.exe
endif

hello.exe:	hello.o
		$(CXX) $(LDFLAGS) -o hello.exe hello.o $(WXLIBS) $(LIBS)
ifneq ($(DEBUG), y)
		@$(STRIP) hello.exe
endif


clean:
		@echo Cleaning objects..
		@-rm -f *.o 2>/dev/null
		@-rm -f *.res 2>/dev/null

clobber:	clean
		@echo Cleaning executables..
		@-rm -f *.d 2>/dev/null
		@-rm -f *.exe 2>/dev/null
#		@-rm -f $(DEPFILE) 2>/dev/null

ifneq ($(AUTODEP), y)
depclean:
		@-rm -f $(DEPFILE) 2>/dev/null
		@echo Creating dependencies..
		@echo # Run "make depends" to re-create this file. >$(DEPFILE)

depends:	DEPOBJ=$(OBJ:%.o=%.d)
depends:	depclean $(OBJ:%.o=%.d)
		@-cat $(DEPOBJ) >>$(DEPFILE)
		@-rm -f $(DEPOBJ)

$(DEPFILE):
endif


# Module dependencies.
ifeq ($(AUTODEP), y)
#-include $(OBJ:%.o=%.d)  (better, but sloooowwwww)
-include *.d
else
include $(wildcard $(DEPFILE))
endif


# End of Makefile.mingw.<|MERGE_RESOLUTION|>--- conflicted
+++ resolved
@@ -585,19 +585,8 @@
 #########################################################################
 #		Create the (final) list of objects to build.		#
 #########################################################################
-<<<<<<< HEAD
-ifeq ($(PTHREAD), y)
 MAINOBJ		:= 86box.o config.o log.o random.o timer.o io.o acpi.o apm.o dma.o ddma.o \
 		   nmi.o pic.o pit.o port_6x.o port_92.o ppi.o pci.o mca.o \
-		   usb.o device.o nvr.o nvr_at.o nvr_ps2.o thread.o \
-		   $(VNCOBJ)
-else
-MAINOBJ		:= 86box.o config.o log.o random.o timer.o io.o acpi.o apm.o dma.o ddma.o \
-		   nmi.o pic.o pit.o port_6x.o port_92.o ppi.o pci.o mca.o \
-=======
-MAINOBJ		:= 86box.o config.o random.o timer.o io.o acpi.o apm.o dma.o ddma.o \
-		   nmi.o pic.o pit.o port_92.o ppi.o pci.o mca.o \
->>>>>>> 52e7b9b7
 		   usb.o device.o nvr.o nvr_at.o nvr_ps2.o \
 		   $(VNCOBJ)
 
