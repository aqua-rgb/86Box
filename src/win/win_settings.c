--- conflicted
+++ resolved
@@ -99,11 +99,7 @@
 
 /* Network category */
 static int  temp_net_type, temp_net_card;
-<<<<<<< HEAD
-static char temp_pcap_dev[522];
-=======
 static char temp_pcap_dev[128];
->>>>>>> 932f2ce5
 
 /* Ports category */
 static int temp_lpt_devices[PARALLEL_MAX];
@@ -341,10 +337,7 @@
     temp_GAMEBLASTER        = GAMEBLASTER;
     temp_GUS                = GUS;
     temp_float              = sound_is_float;
-<<<<<<< HEAD
-=======
     temp_fm_driver          = fm_driver;
->>>>>>> 932f2ce5
 
     /* Network category */
     temp_net_type = net_cards_conf[0].net_type;
@@ -361,11 +354,7 @@
         temp_lpt[i]         = lpt_ports[i].enabled;
     }
     for (i = 0; i < SERIAL_MAX; i++)
-<<<<<<< HEAD
-        temp_serial[i] = serial_enabled[i];
-=======
         temp_serial[i] = com_ports[i].enabled;
->>>>>>> 932f2ce5
 
     /* Storage devices category */
     for (i = 0; i < SCSI_BUS_MAX; i++)
@@ -377,11 +366,7 @@
     temp_cassette = cassette_enable;
 
     mfm_tracking = xta_tracking = esdi_tracking = ide_tracking = 0;
-<<<<<<< HEAD
-    for (i = 0; i < 8; i++)
-=======
     for (i = 0; i < SCSI_LUN_MAX; i++)
->>>>>>> 932f2ce5
         scsi_tracking[i] = 0;
 
     /* Hard disks category */
@@ -491,11 +476,7 @@
         i = i || (temp_lpt[j] != lpt_ports[j].enabled);
     }
     for (j = 0; j < SERIAL_MAX; j++)
-<<<<<<< HEAD
-        i = i || (temp_serial[j] != serial_enabled[j]);
-=======
         i = i || (temp_serial[j] != com_ports[j].enabled);
->>>>>>> 932f2ce5
 
     /* Storage devices category */
     for (j = 0; j < SCSI_BUS_MAX; j++)
@@ -574,10 +555,7 @@
     GAMEBLASTER                = temp_GAMEBLASTER;
     GUS                        = temp_GUS;
     sound_is_float             = temp_float;
-<<<<<<< HEAD
-=======
     fm_driver                  = temp_fm_driver;
->>>>>>> 932f2ce5
 
     /* Network category */
     net_cards_conf[i].net_type = temp_net_type;
@@ -591,11 +569,7 @@
         lpt_ports[i].enabled = temp_lpt[i];
     }
     for (i = 0; i < SERIAL_MAX; i++)
-<<<<<<< HEAD
-        serial_enabled[i] = temp_serial[i];
-=======
         com_ports[i].enabled = temp_serial[i];
->>>>>>> 932f2ce5
 
     /* Storage devices category */
     for (i = 0; i < SCSI_BUS_MAX; i++)
@@ -621,11 +595,7 @@
     /* Removable devices category */
     memcpy(cdrom, temp_cdrom, CDROM_NUM * sizeof(cdrom_t));
     for (i = 0; i < CDROM_NUM; i++) {
-<<<<<<< HEAD
-        cdrom[i].is_dir      = 0;
-=======
         cdrom[i].img_fp      = NULL;
->>>>>>> 932f2ce5
         cdrom[i].priv        = NULL;
         cdrom[i].ops         = NULL;
         cdrom[i].image       = NULL;
@@ -1427,14 +1397,11 @@
             settings_enable_window(hdlg, IDC_CONFIGURE_SSI, machine_has_bus(temp_machine, MACHINE_BUS_ISA) && temp_SSI2001);
             settings_set_check(hdlg, IDC_CHECK_FLOAT, temp_float);
 
-<<<<<<< HEAD
-=======
             if (temp_fm_driver == FM_DRV_YMFM)
                 settings_set_check(hdlg, IDC_RADIO_FM_DRV_YMFM, BST_CHECKED);
             else
                 settings_set_check(hdlg, IDC_RADIO_FM_DRV_NUKED, BST_CHECKED);
 
->>>>>>> 932f2ce5
             free(lptsTemp);
 
             return TRUE;
@@ -1530,14 +1497,10 @@
             temp_GUS                = settings_get_check(hdlg, IDC_CHECK_GUS);
             temp_SSI2001            = settings_get_check(hdlg, IDC_CHECK_SSI);
             temp_float              = settings_get_check(hdlg, IDC_CHECK_FLOAT);
-<<<<<<< HEAD
-
-=======
             if (settings_get_check(hdlg, IDC_RADIO_FM_DRV_NUKED))
                 temp_fm_driver = FM_DRV_NUKED;
             if (settings_get_check(hdlg, IDC_RADIO_FM_DRV_YMFM))
                 temp_fm_driver = FM_DRV_YMFM;
->>>>>>> 932f2ce5
         default:
             return FALSE;
     }
@@ -1851,13 +1814,8 @@
             lptsTemp = (LPTSTR) malloc(512 * sizeof(WCHAR));
 
             settings_add_string(hdlg, IDC_COMBO_NET_TYPE, (LPARAM) L"None");
-<<<<<<< HEAD
-            settings_add_string(hdlg, IDC_COMBO_NET_TYPE, (LPARAM) L"PCap");
-            settings_add_string(hdlg, IDC_COMBO_NET_TYPE, (LPARAM) L"SLiRP");
-=======
             settings_add_string(hdlg, IDC_COMBO_NET_TYPE, (LPARAM) L"SLiRP");
             settings_add_string(hdlg, IDC_COMBO_NET_TYPE, (LPARAM) L"PCap");
->>>>>>> 932f2ce5
             settings_set_cur_sel(hdlg, IDC_COMBO_NET_TYPE, temp_net_type);
             settings_enable_window(hdlg, IDC_COMBO_PCAP, temp_net_type == NET_TYPE_PCAP);
 
@@ -2001,20 +1959,12 @@
         settings_add_string(hdlg, IDC_COMBO_HD_CHANNEL, (LPARAM) lptsTemp);
     }
 
-<<<<<<< HEAD
-    for (i = 0; i < 64; i++) {
-=======
     for (i = 0; i < (SCSI_BUS_MAX * SCSI_ID_MAX); i++) {
->>>>>>> 932f2ce5
         wsprintf(lptsTemp, plat_get_string(IDS_4135), i >> 4, i & 15);
         settings_add_string(hdlg, IDC_COMBO_HD_ID, (LPARAM) lptsTemp);
     }
 
-<<<<<<< HEAD
-    for (i = 0; i < 8; i++) {
-=======
     for (i = 0; i < (IDE_BUS_MAX * IDE_CHAN_MAX); i++) {
->>>>>>> 932f2ce5
         wsprintf(lptsTemp, plat_get_string(IDS_4097), i >> 1, i & 1);
         settings_add_string(hdlg, IDC_COMBO_HD_CHANNEL_IDE, (LPARAM) lptsTemp);
     }
@@ -2040,11 +1990,7 @@
 {
     int64_t i;
 
-<<<<<<< HEAD
-    for (i = 0; i < 8; i++) {
-=======
     for (i = 0; i < (IDE_BUS_MAX * IDE_CHAN_MAX); i++) {
->>>>>>> 932f2ce5
         if (!(ide_tracking & (0xffLL << (i << 3LL))))
             return i;
     }
@@ -2057,11 +2003,7 @@
 {
     int64_t i;
 
-<<<<<<< HEAD
-    for (i = 0; i < 64; i++) {
-=======
     for (i = 0; i < (SCSI_BUS_MAX * SCSI_ID_MAX); i++) {
->>>>>>> 932f2ce5
         if (!(scsi_tracking[i >> 3] & (0xffLL << ((i & 0x07) << 3LL)))) {
             *id = i;
             return;
@@ -2657,17 +2599,10 @@
             vhd_geometry.heads = 16;
             vhd_geometry.spt   = 63;
         }
-<<<<<<< HEAD
 
         mvhd_close(vhd);
     }
 
-=======
-
-        mvhd_close(vhd);
-    }
-
->>>>>>> 932f2ce5
     return vhd_geometry;
 }
 
@@ -3620,11 +3555,7 @@
     lvI.mask      = LVIF_TEXT | LVIF_IMAGE | LVIF_STATE;
     lvI.stateMask = lvI.state = 0;
 
-<<<<<<< HEAD
-    for (i = 0; i < 4; i++) {
-=======
     for (i = 0; i < FDD_NUM; i++) {
->>>>>>> 932f2ce5
         lvI.iSubItem = 0;
         if (temp_fdd_types[i] > 0) {
             t = fdd_getname(temp_fdd_types[i]);
@@ -3670,11 +3601,7 @@
     lvI.mask      = LVIF_TEXT | LVIF_IMAGE | LVIF_STATE;
     lvI.stateMask = lvI.iSubItem = lvI.state = 0;
 
-<<<<<<< HEAD
-    for (i = 0; i < 4; i++) {
-=======
     for (i = 0; i < CDROM_NUM; i++) {
->>>>>>> 932f2ce5
         fsid = combo_id_to_format_string_id(temp_cdrom[i].bus_type);
 
         lvI.iSubItem = 0;
@@ -4027,11 +3954,7 @@
     int  i, j = 0;
     HWND h;
 
-<<<<<<< HEAD
-    for (i = 0; i < 4; i++) {
-=======
     for (i = 0; i < max; i++) {
->>>>>>> 932f2ce5
         h = GetDlgItem(hdlg, id);
         j = ListView_GetItemState(h, i, LVIS_SELECTED);
         if (j)
@@ -4257,20 +4180,12 @@
         settings_add_string(hdlg, IDC_COMBO_CD_SPEED, (LPARAM) lptsTemp);
     }
 
-<<<<<<< HEAD
-    for (i = 0; i < 64; i++) {
-=======
     for (i = 0; i < (SCSI_BUS_MAX * SCSI_ID_MAX); i++) {
->>>>>>> 932f2ce5
         wsprintf(lptsTemp, plat_get_string(IDS_4135), i >> 4, i & 15);
         settings_add_string(hdlg, IDC_COMBO_CD_ID, (LPARAM) lptsTemp);
     }
 
-<<<<<<< HEAD
-    for (i = 0; i < 8; i++) {
-=======
     for (i = 0; i < (IDE_BUS_MAX * IDE_CHAN_MAX); i++) {
->>>>>>> 932f2ce5
         wsprintf(lptsTemp, plat_get_string(IDS_4097), i >> 1, i & 1);
         settings_add_string(hdlg, IDC_COMBO_CD_CHANNEL_IDE, (LPARAM) lptsTemp);
     }
@@ -4331,20 +4246,12 @@
             settings_add_string(hdlg, IDC_COMBO_MO_BUS, win_get_string(combo_id_to_string_id(i)));
     }
 
-<<<<<<< HEAD
-    for (i = 0; i < 64; i++) {
-=======
     for (i = 0; i < (SCSI_BUS_MAX * SCSI_ID_MAX); i++) {
->>>>>>> 932f2ce5
         wsprintf(lptsTemp, plat_get_string(IDS_4135), i >> 4, i & 15);
         settings_add_string(hdlg, IDC_COMBO_MO_ID, (LPARAM) lptsTemp);
     }
 
-<<<<<<< HEAD
-    for (i = 0; i < 8; i++) {
-=======
     for (i = 0; i < (IDE_BUS_MAX * IDE_CHAN_MAX); i++) {
->>>>>>> 932f2ce5
         wsprintf(lptsTemp, plat_get_string(IDS_4097), i >> 1, i & 1);
         settings_add_string(hdlg, IDC_COMBO_MO_CHANNEL_IDE, (LPARAM) lptsTemp);
     }
@@ -4416,20 +4323,12 @@
             settings_add_string(hdlg, IDC_COMBO_ZIP_BUS, win_get_string(combo_id_to_string_id(i)));
     }
 
-<<<<<<< HEAD
-    for (i = 0; i < 64; i++) {
-=======
     for (i = 0; i < (SCSI_BUS_MAX * SCSI_LUN_MAX); i++) {
->>>>>>> 932f2ce5
         wsprintf(lptsTemp, plat_get_string(IDS_4135), i >> 4, i & 15);
         settings_add_string(hdlg, IDC_COMBO_ZIP_ID, (LPARAM) lptsTemp);
     }
 
-<<<<<<< HEAD
-    for (i = 0; i < 8; i++) {
-=======
     for (i = 0; i < (IDE_BUS_MAX * IDE_CHAN_MAX); i++) {
->>>>>>> 932f2ce5
         wsprintf(lptsTemp, plat_get_string(IDS_4097), i >> 1, i & 1);
         settings_add_string(hdlg, IDC_COMBO_ZIP_CHANNEL_IDE, (LPARAM) lptsTemp);
     }
@@ -4599,11 +4498,7 @@
 
             if ((((LPNMHDR) lParam)->code == LVN_ITEMCHANGED) && (((LPNMHDR) lParam)->idFrom == IDC_LIST_FLOPPY_DRIVES)) {
                 old_sel         = lv1_current_sel;
-<<<<<<< HEAD
-                lv1_current_sel = get_selected_drive(hdlg, IDC_LIST_FLOPPY_DRIVES);
-=======
                 lv1_current_sel = get_selected_drive(hdlg, IDC_LIST_FLOPPY_DRIVES, FDD_NUM);
->>>>>>> 932f2ce5
                 if (lv1_current_sel == old_sel)
                     return FALSE;
                 ignore_change = 1;
@@ -4613,11 +4508,7 @@
                 ignore_change = 0;
             } else if ((((LPNMHDR) lParam)->code == LVN_ITEMCHANGED) && (((LPNMHDR) lParam)->idFrom == IDC_LIST_CDROM_DRIVES)) {
                 old_sel         = lv2_current_sel;
-<<<<<<< HEAD
-                lv2_current_sel = get_selected_drive(hdlg, IDC_LIST_CDROM_DRIVES);
-=======
                 lv2_current_sel = get_selected_drive(hdlg, IDC_LIST_CDROM_DRIVES, CDROM_NUM);
->>>>>>> 932f2ce5
                 if (lv2_current_sel == old_sel)
                     return FALSE;
                 ignore_change = 1;
@@ -4794,11 +4685,7 @@
 
             if ((((LPNMHDR) lParam)->code == LVN_ITEMCHANGED) && (((LPNMHDR) lParam)->idFrom == IDC_LIST_MO_DRIVES)) {
                 old_sel         = lv1_current_sel;
-<<<<<<< HEAD
-                lv1_current_sel = get_selected_drive(hdlg, IDC_LIST_MO_DRIVES);
-=======
                 lv1_current_sel = get_selected_drive(hdlg, IDC_LIST_MO_DRIVES, MO_NUM);
->>>>>>> 932f2ce5
                 if (lv1_current_sel == old_sel)
                     return FALSE;
                 ignore_change = 1;
@@ -4821,11 +4708,7 @@
                 ignore_change = 0;
             } else if ((((LPNMHDR) lParam)->code == LVN_ITEMCHANGED) && (((LPNMHDR) lParam)->idFrom == IDC_LIST_ZIP_DRIVES)) {
                 old_sel         = lv2_current_sel;
-<<<<<<< HEAD
-                lv2_current_sel = get_selected_drive(hdlg, IDC_LIST_ZIP_DRIVES);
-=======
                 lv2_current_sel = get_selected_drive(hdlg, IDC_LIST_ZIP_DRIVES, ZIP_NUM);
->>>>>>> 932f2ce5
                 if (lv2_current_sel == old_sel)
                     return FALSE;
                 ignore_change = 1;
