#
# 86Box     A hypervisor and IBM PC system emulator that specializes in
#           running old operating systems and software designed for IBM
#           PC systems and compatibles from 1981 through fairly recent
#           system designs based on the PCI bus.
#
#           This file is part of the 86Box distribution.
#
#           CMake build script.
#
# Authors:  David Hrdlička, <hrdlickadavid@outlook.com>
#
#           Copyright 2020,2021 David Hrdlička.
#

enable_language(RC)

add_library(plat OBJECT win.c win_dynld.c win_cdrom.c win_keyboard.c
    win_crashdump.c win_mouse.c)

add_library(ui OBJECT win_ui.c win_icon.c win_stbar.c win_sdl.c win_dialog.c win_about.c
    win_settings.c win_devconf.c win_snd_gain.c win_specify_dim.c win_new_floppy.c
<<<<<<< HEAD
    win_jsconf.c win_media_menu.c win_preferences.c glad.c win_opengl.c
    win_opengl_glslp.c 86Box.rc)
=======
    win_jsconf.c win_media_menu.c win_preferences.c win_discord.c glad.c win_opengl.c
    win_opengl_glslp.c win_toolbar.c 86Box.rc)
>>>>>>> 660c2007

if(NOT CPPTHREADS)
    target_sources(plat PRIVATE win_thread.c)
endif()

# CMake 3.22 messed this up for clang/clang++
# See https://gitlab.kitware.com/cmake/cmake/-/issues/22611
if(MSVC OR (NOT MINGW AND CMAKE_VERSION VERSION_GREATER_EQUAL 3.22))
    # MSVC linker adds its own manifest to the executable, which fails if
    # we include ours in 86Box.rc. We therefore need to pass the manifest
    # directly as as a source file, so the linker can use that instead.
    set_property(SOURCE 86Box.rc PROPERTY COMPILE_DEFINITIONS NO_INCLUDE_MANIFEST)
    target_sources(86Box PRIVATE 86Box.manifest)
endif()

if(NOT MINGW)
    # Append null to resource strings (fixes file dialogs)
    set_property(SOURCE 86Box.rc PROPERTY COMPILE_FLAGS -n)

    # `opendir` is only included in MinGW, so include an implementation
    # for other builds.
    target_sources(plat PRIVATE win_opendir.c)
endif()

if(DINPUT)
    target_sources(plat PRIVATE win_joystick.cpp)
    target_link_libraries(86Box dinput8)
else()
    target_sources(plat PRIVATE win_joystick_rawinput.c)
endif()

target_link_libraries(86Box advapi32 comctl32 comdlg32 gdi32 shell32 iphlpapi
    dxguid imm32 hid setupapi uxtheme version winmm psapi)<|MERGE_RESOLUTION|>--- conflicted
+++ resolved
@@ -20,13 +20,8 @@
 
 add_library(ui OBJECT win_ui.c win_icon.c win_stbar.c win_sdl.c win_dialog.c win_about.c
     win_settings.c win_devconf.c win_snd_gain.c win_specify_dim.c win_new_floppy.c
-<<<<<<< HEAD
     win_jsconf.c win_media_menu.c win_preferences.c glad.c win_opengl.c
-    win_opengl_glslp.c 86Box.rc)
-=======
-    win_jsconf.c win_media_menu.c win_preferences.c win_discord.c glad.c win_opengl.c
     win_opengl_glslp.c win_toolbar.c 86Box.rc)
->>>>>>> 660c2007
 
 if(NOT CPPTHREADS)
     target_sources(plat PRIVATE win_thread.c)
