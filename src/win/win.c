--- conflicted
+++ resolved
@@ -139,10 +139,6 @@
 #define win_log(fmt, ...)
 #endif
 
-<<<<<<< HEAD
-=======
-
->>>>>>> 11a106b7
 void
 free_string(rc_str_t **str)
 {
