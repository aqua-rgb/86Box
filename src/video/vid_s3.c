--- conflicted
+++ resolved
@@ -2681,11 +2681,8 @@
 					s3->linear_base &= 0xfc000000;
 				else if (s3->chip == S3_VISION968)
 					s3->linear_base &= 0xfe000000;
-<<<<<<< HEAD
-=======
 				pclog("Linear mapping enabled at %08x, size = %08x\n", s3->linear_base, s3->linear_size);
->>>>>>> d0470ac2
-				mem_mapping_set_addr(&s3->linear_mapping, s3->linear_base, s3->linear_size);
+					mem_mapping_set_addr(&s3->linear_mapping, s3->linear_base, s3->linear_size);
 			}
 		} else {
 			pclog("Linear mapping disabled\n");
