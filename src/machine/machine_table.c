/*
 * 86Box	A hypervisor and IBM PC system emulator that specializes in
 *		running old operating systems and software designed for IBM
 *		PC systems and compatibles from 1981 through fairly recent
 *		system designs based on the PCI bus.
 *
 *		This file is part of the 86Box distribution.
 *
 *		Handling of the emulated machines.
 *
 * NOTES:	OpenAT wip for 286-class machine with open BIOS.
 *		PS2_M80-486 wip, pending receipt of TRM's for machine.
 *
 *
 *
 * Authors:	Sarah Walker, <http://pcem-emulator.co.uk/>
 *		Miran Grca, <mgrca8@gmail.com>
 *		Fred N. van Kempen, <decwiz@yahoo.com>
 *
 *		Copyright 2008-2020 Sarah Walker.
 *		Copyright 2016-2020 Miran Grca.
 *		Copyright 2017-2020 Fred N. van Kempen.
 */
#include <stdio.h>
#include <stdint.h>
#include <string.h>
#include <wchar.h>
#include <86box/86box.h>
#include "cpu.h"
#include <86box/mem.h>
#include <86box/rom.h>
#include <86box/device.h>
#include <86box/machine.h>


const machine_type_t machine_types[] = {
    { "None",				MACHINE_TYPE_NONE	},
    { "8088",				MACHINE_TYPE_8088	},
    { "8086",				MACHINE_TYPE_8086	},
    { "80286",				MACHINE_TYPE_286	},
    { "i386SX",				MACHINE_TYPE_386SX	},
    { "i386DX",				MACHINE_TYPE_386DX	},
    { "i486",				MACHINE_TYPE_486	},
    { "Socket 4",			MACHINE_TYPE_SOCKET4	},
    { "Socket 5",			MACHINE_TYPE_SOCKET5	},
    { "Socket 7 (Single Voltage)",	MACHINE_TYPE_SOCKET7_3V	},
    { "Socket 7 (Dual Voltage)",	MACHINE_TYPE_SOCKET7	},
    { "Super Socket 7",			MACHINE_TYPE_SOCKETS7	},
    { "Socket 8",			MACHINE_TYPE_SOCKET8	},
    { "Slot 1",				MACHINE_TYPE_SLOT1	},
    { "Slot 2",				MACHINE_TYPE_SLOT2	},
    { "Socket 370",			MACHINE_TYPE_SOCKET370	},
    { "Miscellaneous",			MACHINE_TYPE_MISC    	}
};


const machine_t machines[] = {
    /* 8088 Machines */
    { "[8088] IBM PC (1981)",			"ibmpc",		MACHINE_TYPE_8088,		CPU_PKG_8088, 0, 0, 0, 0, 0, 0, 0,										MACHINE_PC,									   16,    64,  16,    0,		      machine_pc_init, NULL			},
    { "[8088] IBM PC (1982)",			"ibmpc82",		MACHINE_TYPE_8088,		CPU_PKG_8088, 0, 0, 0, 0, 0, 0, 0,										MACHINE_PC,									  256,   256, 256,    0,		    machine_pc82_init, NULL			},
    { "[8088] IBM PCjr",			"ibmpcjr",		MACHINE_TYPE_8088,		CPU_PKG_8088, 0, 0, 0, 0, 0, 0, 0,										MACHINE_PC | MACHINE_VIDEO_FIXED,						  128,   640, 128,    0,		    machine_pcjr_init, pcjr_get_device		},
    { "[8088] IBM XT (1982)",			"ibmxt",		MACHINE_TYPE_8088,		CPU_PKG_8088, 0, 0, 0, 0, 0, 0, 0,										MACHINE_PC,									   64,   256,  64,    0,		      machine_xt_init, NULL			},
    { "[8088] IBM XT (1986)",			"ibmxt86",		MACHINE_TYPE_8088,		CPU_PKG_8088, 0, 0, 0, 0, 0, 0, 0,										MACHINE_PC,									  256,   640,  64,    0,		    machine_xt86_init, NULL			},
    { "[8088] American XT Computer",		"americxt",		MACHINE_TYPE_8088,		CPU_PKG_8088, 0, 0, 0, 0, 0, 0, 0,										MACHINE_PC,									   64,   640,  64,    0,	     machine_xt_americxt_init, NULL			},
    { "[8088] AMI XT clone",			"amixt",		MACHINE_TYPE_8088,		CPU_PKG_8088, 0, 0, 0, 0, 0, 0, 0,										MACHINE_PC,									   64,   640,  64,    0,		machine_xt_amixt_init, NULL			},
    { "[8088] Columbia Data Products MPC-1600", "mpc1600",		MACHINE_TYPE_8088,		CPU_PKG_8088, 0, 0, 0, 0, 0, 0, 0,										MACHINE_PC,									  128,   512,  64,    0,	      machine_xt_mpc1600_init, NULL			},
    { "[8088] Compaq Portable",			"portable",		MACHINE_TYPE_8088,		CPU_PKG_8088, 0, 0, 0, 0, 0, 0, 0,										MACHINE_PC,									  128,   640, 128,    0,      machine_xt_compaq_portable_init, NULL			},
    { "[8088] DTK XT clone",			"dtk",			MACHINE_TYPE_8088,		CPU_PKG_8088, 0, 0, 0, 0, 0, 0, 0,										MACHINE_PC,									   64,   640,  64,    0,		  machine_xt_dtk_init, NULL			},
    { "[8088] Eagle PC Spirit",			"pcspirit",		MACHINE_TYPE_8088,		CPU_PKG_8088, 0, 0, 0, 0, 0, 0, 0,										MACHINE_PC,									  128,   640,  64,    0,	machine_xt_eaglepcspirit_init, NULL			},
    { "[8088] Generic XT clone",		"genxt",		MACHINE_TYPE_8088,		CPU_PKG_8088, 0, 0, 0, 0, 0, 0, 0,										MACHINE_PC,									   64,   640,  64,    0,		   machine_genxt_init, NULL			},
    { "[8088] Juko XT clone",			"jukopc",		MACHINE_TYPE_8088,		CPU_PKG_8088, 0, 0, 0, 0, 0, 0, 0,										MACHINE_PC,									   64,   640,  64,    0,	       machine_xt_jukopc_init, NULL			},
<<<<<<< HEAD
    { "[8088] Multitech PC-700",		"multitech_pc700",	MACHINE_TYPE_8088,		CPU_PKG_8088, 0, 0, 0, 0, 0, 0, 0,										MACHINE_PC,									   128,  640,  64,    0,       machine_xt_multitechpc700_init, NULL			},
    { "[8088] NCR PC4i",		        "ncr_pc4i",		MACHINE_TYPE_8088,		CPU_PKG_8088, 0, 0, 0, 0, 0, 0, 0,                                                                              MACHINE_PC,                        					           256,  640,  256,   0,	      machine_xt_ncrpc4i_init, NULL			},
    { "[8088] Olivetti M19",			"olivetti_m19",		MACHINE_TYPE_8088,		CPU_PKG_8088, 0, 0, 0, 0, 0, 0, 0,										MACHINE_PC | MACHINE_VIDEO_FIXED,						   256,  640,  256,   0,	       machine_xt_olim19_init, NULL			},
    { "[8088] OpenXT",				"open_xt",		MACHINE_TYPE_8088,		CPU_PKG_8088, 0, 0, 0, 0, 0, 0, 0,										MACHINE_PC,									   64,   640,  64,    0,	      machine_xt_open_xt_init, NULL			},
    { "[8088] Philips P3105/NMS9100",	        "philips_p3105",	MACHINE_TYPE_8088,		CPU_PKG_8088, 0, 0, 0, 0, 0, 0, 0,										MACHINE_PC | MACHINE_XTA,									   256,  768,  128,   0,		machine_xt_p3105_init, NULL			},
=======
    { "[8088] Multitech PC-700",		"pc700",		MACHINE_TYPE_8088,		CPU_PKG_8088, 0, 0, 0, 0, 0, 0, 0,										MACHINE_PC,									   128,  640,  64,    0,       machine_xt_multitechpc700_init, NULL			},
    { "[8088] NCR PC4i",		        "pc4i",			MACHINE_TYPE_8088,		CPU_PKG_8088, 0, 0, 0, 0, 0, 0, 0,                                                                              MACHINE_PC,                        					           256,  640,  256,   0,	      machine_xt_ncrpc4i_init, NULL			},
    { "[8088] Olivetti M19",			"m19",			MACHINE_TYPE_8088,		CPU_PKG_8088, 0, 0, 0, 0, 0, 0, 0,										MACHINE_PC | MACHINE_VIDEO_FIXED,						   256,  640,  256,   0,	       machine_xt_olim19_init, NULL			},
    { "[8088] OpenXT",				"openxt",		MACHINE_TYPE_8088,		CPU_PKG_8088, 0, 0, 0, 0, 0, 0, 0,										MACHINE_PC,									   64,   640,  64,    0,	      machine_xt_open_xt_init, NULL			},
    { "[8088] Philips P3105/NMS9100",	        "p3105",		MACHINE_TYPE_8088,		CPU_PKG_8088, 0, 0, 0, 0, 0, 0, 0,										MACHINE_PC,									   256,  768,  256,   0,		machine_xt_p3105_init, NULL			},
    { "[8088] Philips P3120",	                "p3120",		MACHINE_TYPE_8088,		CPU_PKG_8088, 0, 0, 0, 0, 0, 0, 0,										MACHINE_PC,									   256,  768,  256,   0,		machine_xt_p3120_init, NULL			},
>>>>>>> c65777c3
    { "[8088] Phoenix XT clone",		"pxxt",			MACHINE_TYPE_8088,		CPU_PKG_8088, 0, 0, 0, 0, 0, 0, 0,										MACHINE_PC,									   64,   640,  64,    0,		 machine_xt_pxxt_init, NULL			},
    { "[8088] Schneider EuroPC",		"europc",		MACHINE_TYPE_8088,		CPU_PKG_8088_EUROPC, 0, 0, 0, 0, 0, 0, 0,									MACHINE_PC | MACHINE_XTA | MACHINE_MOUSE,					  512,   640, 128,   15,		  machine_europc_init, NULL			},
    { "[8088] Tandy 1000",			"tandy",		MACHINE_TYPE_8088,		CPU_PKG_8088_EUROPC, 0, 0, 0, 0, 0, 0, 0,									MACHINE_PC | MACHINE_VIDEO_FIXED,						  128,   640, 128,    0,		   machine_tandy_init, tandy1k_get_device	},
    { "[8088] Tandy 1000 HX",			"tandy1000hx",		MACHINE_TYPE_8088,		CPU_PKG_8088_EUROPC, 0, 0, 0, 0, 0, 0, 0,									MACHINE_PC | MACHINE_VIDEO_FIXED,						  256,   640, 128,    0,	     machine_tandy1000hx_init, tandy1k_hx_get_device	},
    { "[8088] Toshiba T1000",			"t1000",		MACHINE_TYPE_8088,		CPU_PKG_8088, 0, 0, 0, 0, 0, 0, 0,										MACHINE_PC | MACHINE_VIDEO,							  512,  1280, 768,   63,		machine_xt_t1000_init, t1000_get_device		},
#if defined(DEV_BRANCH) && defined(USE_LASERXT)
    { "[8088] VTech Laser Turbo XT",		"ltxt",			MACHINE_TYPE_8088,		CPU_PKG_8088, 0, 0, 0, 0, 0, 0, 0,										MACHINE_PC,									  256,   640, 256,    0,	      machine_xt_laserxt_init, NULL			},
#endif
    { "[8088] Xi8088",				"xi8088",		MACHINE_TYPE_8088,		CPU_PKG_8088, 0, 0, 0, 0, 0, 0, 0,										MACHINE_AT | MACHINE_BUS_PS2,							   64,  1024, 128,  127,	       machine_xt_xi8088_init, xi8088_get_device	},
    { "[8088] Zenith Data Systems Z-151/152/161", "zdsz151",		MACHINE_TYPE_8088,		CPU_PKG_8088, 0, 0, 0, 0, 0, 0, 0,										MACHINE_PC,									  128,   640,  64,    0,	         machine_xt_z151_init, NULL			},
    { "[8088] Zenith Data Systems Z-159",	"zdsz159",		MACHINE_TYPE_8088,		CPU_PKG_8088, 0, 0, 0, 0, 0, 0, 0,										MACHINE_PC,									  128,   640,  64,    0,	         machine_xt_z159_init, NULL			},
    { "[8088] Zenith Data Systems SupersPort (Z-184)", "zdsupers",	MACHINE_TYPE_8088,		CPU_PKG_8088, 0, 0, 0, 0, 0, 0, 0,					                                        MACHINE_PC | MACHINE_VIDEO_FIXED,					          128,   640,  128,   0,	         machine_xt_z184_init, z184_get_device	        },
    { "[GC100A] Philips P3120",	                "philips_p3120",	MACHINE_TYPE_8088,		CPU_PKG_8088, 0, 0, 0, 0, 0, 0, 0,										MACHINE_PC | MACHINE_XTA,									   256,  768,  128,   0,		machine_xt_p3120_init, NULL			},
    
    /* 8086 Machines */
    { "[8086] Amstrad PC1512",			"pc1512",		MACHINE_TYPE_8086,		CPU_PKG_8086, 0, 8000000, 8000000, 0, 0, 0, 0,									MACHINE_PC | MACHINE_VIDEO_FIXED | MACHINE_MOUSE,				  512,   640, 128,   63,		  machine_pc1512_init, pc1512_get_device	},
    { "[8086] Amstrad PC1640",			"pc1640",		MACHINE_TYPE_8086,		CPU_PKG_8086, 0, 0, 0, 0, 0, 0, 0,										MACHINE_PC | MACHINE_VIDEO | MACHINE_MOUSE,					  640,   640, 640,   63,		  machine_pc1640_init, pc1640_get_device	},
    { "[8086] Amstrad PC2086",			"pc2086",		MACHINE_TYPE_8086,		CPU_PKG_8086, 0, 0, 0, 0, 0, 0, 0,										MACHINE_PC | MACHINE_VIDEO_FIXED | MACHINE_MOUSE,				  640,   640, 640,   63,		  machine_pc2086_init, pc2086_get_device	},
    { "[8086] Amstrad PC3086",			"pc3086",		MACHINE_TYPE_8086,		CPU_PKG_8086, 0, 0, 0, 0, 0, 0, 0,										MACHINE_PC | MACHINE_VIDEO_FIXED | MACHINE_MOUSE,				  640,   640, 640,   63,		  machine_pc3086_init, pc3086_get_device	},
    { "[8086] Amstrad PC20(0)",			"pc200",		MACHINE_TYPE_8086,		CPU_PKG_8086, 0, 0, 0, 0, 0, 0, 0,										MACHINE_PC | MACHINE_VIDEO | MACHINE_MOUSE | MACHINE_NONMI,			  512,   640, 128,   63,		   machine_pc200_init, pc200_get_device		},
    { "[8086] Amstrad PPC512/640",		"ppc512",		MACHINE_TYPE_8086,		CPU_PKG_8086, 0, 0, 0, 0, 0, 0, 0,										MACHINE_PC | MACHINE_VIDEO | MACHINE_MOUSE | MACHINE_NONMI,			  512,   640, 128,   63,		  machine_ppc512_init, ppc512_get_device	},
    { "[8086] Compaq Deskpro",			"deskpro",		MACHINE_TYPE_8086,		CPU_PKG_8086, 0, 0, 0, 0, 0, 0, 0,										MACHINE_PC,									  128,   640, 128,    0,       machine_xt_compaq_deskpro_init, NULL			},
    { "[8086] Olivetti M21/24/24SP",		"m24",			MACHINE_TYPE_8086,		CPU_PKG_8086, 0, 0, 0, 0, 0, 0, 0,										MACHINE_PC | MACHINE_VIDEO | MACHINE_MOUSE,					  128,   640, 128,    0,	       machine_xt_olim24_init, m24_get_device		},
    { "[8086] Olivetti M240",			"m240",			MACHINE_TYPE_8086,		CPU_PKG_8086, 0, 0, 0, 0, 0, 0, 0,										MACHINE_PC,									  128,   640, 128,    0,	      machine_xt_olim240_init, NULL			},
    { "[8086] Schetmash Iskra-3104",		"iskra3104",		MACHINE_TYPE_8086,		CPU_PKG_8086, 0, 0, 0, 0, 0, 0, 0,										MACHINE_PC,									  128,   640, 128,    0,	    machine_xt_iskra3104_init, NULL			},
    { "[8086] Tandy 1000 SL/2",			"tandy1000sl2",		MACHINE_TYPE_8086,		CPU_PKG_8086, 0, 0, 0, 0, 0, 0, 0,										MACHINE_PC | MACHINE_VIDEO_FIXED,						  512,   768, 128,    0,	    machine_tandy1000sl2_init, tandy1k_sl_get_device	},
    { "[8086] Toshiba T1200",			"t1200",		MACHINE_TYPE_8086,		CPU_PKG_8086, 0, 0, 0, 0, 0, 0, 0,										MACHINE_PC | MACHINE_VIDEO,							 1024,  2048,1024,   63,		machine_xt_t1200_init, t1200_get_device		},
    
#if defined(DEV_BRANCH) && defined(USE_LASERXT)
    { "[8086] VTech Laser XT3",			"lxt3",			MACHINE_TYPE_8086,		CPU_PKG_8086, 0, 0, 0, 0, 0, 0, 0,										MACHINE_PC,									  256,   640, 256,    0,		 machine_xt_lxt3_init, NULL			},
#endif

    /* 286 XT machines */
#if defined(DEV_BRANCH) && defined(USE_HEDAKA)
    { "[Citygate D30 XT] Hedaka HED-919",	"hed919",		MACHINE_TYPE_286,		CPU_PKG_286, 0, 0, 0, 0, 0, 0, 0,										MACHINE_PC,									   64,  1024,  64,    0,	       machine_xt_hed919_init, NULL			},
#endif

    /* 286 AT machines */
    { "[ISA] IBM AT",				"ibmat",		MACHINE_TYPE_286,		CPU_PKG_286, 0, 6000000, 8000000, 0, 0, 0, 0,									MACHINE_AT,									  256, 15872, 128,   63,		  machine_at_ibm_init, NULL			},
    { "[ISA] IBM PS/1 model 2011",		"ibmps1es",		MACHINE_TYPE_286,		CPU_PKG_286, 0, 10000000, 10000000, 0, 0, 0, 0,									MACHINE_AT | MACHINE_BUS_PS2 | MACHINE_XTA | MACHINE_VIDEO_FIXED,		  512, 16384, 512,   63,	       machine_ps1_m2011_init, NULL			},
    { "[ISA] IBM PS/2 model 30-286",		"ibmps2_m30_286",	MACHINE_TYPE_286,		CPU_PKG_286 | CPU_PKG_486SLC_IBM, 0, 10000000, 0, 0, 0, 0, 0,							MACHINE_AT | MACHINE_BUS_PS2 | MACHINE_XTA | MACHINE_VIDEO_FIXED,		 1024, 16384,1024,  127,	     machine_ps2_m30_286_init, NULL			},
    { "[ISA] IBM XT Model 286",			"ibmxt286",		MACHINE_TYPE_286,		CPU_PKG_286, 0, 6000000, 6000000, 0, 0, 0, 0,									MACHINE_AT,									  256, 15872, 128,  127,	     machine_at_ibmxt286_init, NULL			},
    { "[ISA] AMI IBM AT",			"ibmatami",		MACHINE_TYPE_286,		CPU_PKG_286, 0, 6000000, 8000000, 0, 0, 0, 0,									MACHINE_AT,									  256, 15872, 128,   63,	     machine_at_ibmatami_init, NULL			},
    { "[ISA] Commodore PC 30 III",		"cmdpc30",		MACHINE_TYPE_286,		CPU_PKG_286, 0, 0, 0, 0, 0, 0, 0,										MACHINE_AT,									  640, 16384, 128,  127,		machine_at_cmdpc_init, NULL			},
    { "[ISA] Compaq Portable II",		"portableii",		MACHINE_TYPE_286,		CPU_PKG_286, 0, 0, 0, 0, 0, 0, 0,										MACHINE_AT,									  640, 16384, 128,  127,	   machine_at_portableii_init, NULL			},
    { "[ISA] Compaq Portable III",		"portableiii",		MACHINE_TYPE_286,		CPU_PKG_286, 0, 0, 0, 0, 0, 0, 0,										MACHINE_AT | MACHINE_VIDEO,							  640, 16384, 128,  127,	  machine_at_portableiii_init, at_cpqiii_get_device	},
    { "[ISA] MR 286 clone",			"mr286",		MACHINE_TYPE_286,		CPU_PKG_286, 0, 0, 0, 0, 0, 0, 0,										MACHINE_AT | MACHINE_IDE,							  512, 16384, 128,  127,	        machine_at_mr286_init, NULL			},
<<<<<<< HEAD
    { "[ISA] NCR PC8/810/710/3390/3392",	"ncr_pc8",		MACHINE_TYPE_286,		CPU_PKG_286, 0, 0, 0, 0, 0, 0, 0,									MACHINE_AT,									  512, 16384, 128,  127,		machine_at_ncrpc8_init, NULL		},
#if defined(DEV_BRANCH) && defined(USE_OLIVETTI)
    { "[ISA] Olivetti M290",		    "olivetti_m290",		MACHINE_TYPE_286,		CPU_PKG_286, 0, 0, 0, 0, 0, 0, 0,									MACHINE_AT,									  640, 16384, 128, 127,			machine_at_olim290_init, NULL		},
#endif
=======
    { "[ISA] NCR PC8/810/710/3390/3392",	"pc8",			MACHINE_TYPE_286,		CPU_PKG_286, 0, 0, 0, 0, 0, 0, 0,          	                         					MACHINE_AT,									  512, 16384, 128,  127,	       machine_at_ncrpc8_init, NULL			},
    { "[ISA] Olivetti M290",			"m290",			MACHINE_TYPE_286,		CPU_PKG_286, 0, 0, 0, 0, 0, 0, 0,               	                    					MACHINE_AT,									  640, 16384, 128, 127,		      machine_at_olim290_init, NULL			},
>>>>>>> c65777c3
    #if defined(DEV_BRANCH) && defined(USE_OPEN_AT)
    { "[ISA] OpenAT",				"open_at",		MACHINE_TYPE_286,		CPU_PKG_286, 0, 0, 0, 0, 0, 0, 0,										MACHINE_AT,									  256, 15872, 128,   63,	      machine_at_open_at_init, NULL			},
#endif
    { "[ISA] Phoenix IBM AT",			"ibmatpx",		MACHINE_TYPE_286,		CPU_PKG_286, 0, 6000000, 8000000, 0, 0, 0, 0,									MACHINE_AT,									  256, 15872, 128,   63,	      machine_at_ibmatpx_init, NULL			},
    { "[ISA] Quadtel IBM AT",			"ibmatquadtel",		MACHINE_TYPE_286,		CPU_PKG_286, 0, 6000000, 8000000, 0, 0, 0, 0,									MACHINE_AT,									  256, 15872, 128,   63,	 machine_at_ibmatquadtel_init, NULL			},
    { "[ISA] Siemens PCD-2L",			"siemens",		MACHINE_TYPE_286,		CPU_PKG_286, 0, 0, 0, 0, 0, 0, 0,										MACHINE_AT,									  256, 15872, 128,   63,	      machine_at_siemens_init, NULL			},
    { "[ISA] Toshiba T3100e",			"t3100e",		MACHINE_TYPE_286,		CPU_PKG_286, 0, 0, 0, 0, 0, 0, 0,										MACHINE_AT | MACHINE_IDE | MACHINE_VIDEO_FIXED,					 1024,  5120, 256,   63,	       machine_at_t3100e_init, NULL			},
    { "[GC103] Quadtel 286 clone",		"quadt286",		MACHINE_TYPE_286,		CPU_PKG_286, 0, 0, 0, 0, 0, 0, 0,										MACHINE_AT,									  512, 16384, 128,  127,	     machine_at_quadt286_init, NULL			},
    { "[GC103] Trigem 286M",			"tg286m",		MACHINE_TYPE_286,		CPU_PKG_286, 0, 0, 0, 0, 0, 0, 0,										MACHINE_AT | MACHINE_IDE,							  512,  8192, 128,  127,	       machine_at_tg286m_init, NULL			},
    { "[NEAT] AMI 286 clone",			"ami286",		MACHINE_TYPE_286,		CPU_PKG_286, 0, 0, 0, 0, 0, 0, 0,										MACHINE_AT,									  512,  8192, 128,  127,	     machine_at_neat_ami_init, NULL			},
    { "[NEAT] NCR 3302",			"ncr_3302",		MACHINE_TYPE_286,		CPU_PKG_286, 0, 0, 0, 0, 0, 0, 0,                                   						MACHINE_AT | MACHINE_VIDEO,							  512, 16384, 128,  127,	      machine_at_ncr3302_init, NULL			},
    { "[NEAT] Phoenix 286 clone",		"px286",		MACHINE_TYPE_286,		CPU_PKG_286, 0, 0, 0, 0, 0, 0, 0,										MACHINE_AT,									  512, 16384, 128,  127,	        machine_at_px286_init, NULL			},
    { "[SCAT] Award 286 clone",			"award286",		MACHINE_TYPE_286,		CPU_PKG_286, 0, 0, 0, 0, 0, 0, 0,										MACHINE_AT,									  512, 16384, 128,  127,	     machine_at_award286_init, NULL			},
    { "[SCAT] GW-286CT GEAR",			"gw286ct",		MACHINE_TYPE_286,		CPU_PKG_286, 0, 0, 0, 0, 0, 0, 0,										MACHINE_AT,									  512, 16384, 128,  127,	      machine_at_gw286ct_init, NULL			},
    { "[SCAT] Goldstar GDC-212M",		"gdc212m",		MACHINE_TYPE_286,		CPU_PKG_286, 0, 0, 0, 0, 0, 0, 0,										MACHINE_AT | MACHINE_IDE | MACHINE_BUS_PS2,					  512,  4096, 512,  127,	      machine_at_gdc212m_init, NULL			},
    { "[SCAT] Hyundai Super-286TR",		"super286tr",		MACHINE_TYPE_286,		CPU_PKG_286, 0, 0, 0, 0, 0, 0, 0,										MACHINE_AT,									  512, 16384, 128,  127,	   machine_at_super286tr_init, NULL			},
    { "[SCAT] Samsung SPC-4200P",		"spc4200p",		MACHINE_TYPE_286,		CPU_PKG_286, 0, 0, 0, 0, 0, 0, 0,										MACHINE_AT | MACHINE_BUS_PS2,							  512,  2048, 128,  127,	     machine_at_spc4200p_init, NULL			},
    { "[SCAT] Samsung SPC-4216P",		"spc4216p",		MACHINE_TYPE_286,		CPU_PKG_286, 0, 0, 0, 0, 0, 0, 0,										MACHINE_AT | MACHINE_BUS_PS2,							 1024,  5120,1024,  127,	     machine_at_spc4216p_init, NULL			},
    { "[SCAT] Samsung SPC-4620P",		"spc4620p",		MACHINE_TYPE_286,		CPU_PKG_286, 0, 0, 0, 0, 0, 0, 0,										MACHINE_AT | MACHINE_BUS_PS2 | MACHINE_VIDEO,					 1024,  5120,1024,  127,	     machine_at_spc4620p_init, NULL			},
    { "[SCAT] Samsung Deskmaster 286",		"deskmaster286",	MACHINE_TYPE_286,		CPU_PKG_286, 0, 0, 0, 0, 0, 0, 0,										MACHINE_AT,									  512, 16384, 128,  127,	machine_at_deskmaster286_init, NULL			},
    
    /* 286 machines that utilize the MCA bus */
    { "[MCA] IBM PS/2 model 50",		"ibmps2_m50",		MACHINE_TYPE_286,		CPU_PKG_286 | CPU_PKG_486SLC_IBM, 0, 10000000, 0, 0, 0, 0, 0,							MACHINE_MCA | MACHINE_BUS_PS2 | MACHINE_VIDEO,					 1024, 10240,1024,   63,	    machine_ps2_model_50_init, NULL			},

    /* 386SX machines */
    { "[ISA] IBM PS/1 model 2121",		"ibmps1_2121",		MACHINE_TYPE_386SX,		CPU_PKG_386SX, 0, 0, 0, 0, 0, 0, 0,										MACHINE_AT | MACHINE_BUS_PS2 | MACHINE_IDE | MACHINE_VIDEO_FIXED,		 2048,  6144,1024,   63,	       machine_ps1_m2121_init, NULL			},
    { "[ISA] IBM PS/1 m.2121+ISA",		"ibmps1_2121_isa",	MACHINE_TYPE_386SX,		CPU_PKG_386SX, 0, 0, 0, 0, 0, 0, 0,										MACHINE_AT | MACHINE_BUS_PS2 | MACHINE_IDE | MACHINE_VIDEO,			 2048,  6144,1024,   63,	       machine_ps1_m2121_init, NULL			},
    { "[ISA] NCR PC916SX",		"ncr_pc916sx",		MACHINE_TYPE_386SX,		CPU_PKG_386SX, 0, 0, 0, 0, 0, 0, 0, 									MACHINE_AT,			1024, 16384, 128, 127,		 machine_at_ncrpc916sx_init, NULL			},
#if defined(DEV_BRANCH) && defined(USE_M6117)
    { "[ALi M6117D] Acrosser AR-B1375",		"arb1375",		MACHINE_TYPE_386SX,		CPU_PKG_M6117, 0, 0, 0, 0, 0, 0, 0,										MACHINE_AT | MACHINE_BUS_PS2 | MACHINE_IDE,					 1024, 32768,1024,  127,	      machine_at_arb1375_init, NULL			},
    { "[ALi M6117D] Acrosser PJ-A511M",		"pja511m",		MACHINE_TYPE_386SX,		CPU_PKG_M6117, 0, 0, 0, 0, 0, 0, 0,										MACHINE_AT | MACHINE_BUS_PS2 | MACHINE_IDE,					 1024, 32768,1024,  127,	      machine_at_pja511m_init, NULL			},
#endif
    { "[ALi M1217] Flytech 386",		"flytech386",		MACHINE_TYPE_386SX,		CPU_PKG_386SX, 0, 0, 0, 0, 0, 0, 0,										MACHINE_AT | MACHINE_IDE | MACHINE_BUS_PS2 | MACHINE_VIDEO,			 1024, 16384, 1024, 127,	   machine_at_flytech386_init, at_flytech386_get_device	},
    { "[HT18] AMA-932J",			"ama932j",		MACHINE_TYPE_386SX,		CPU_PKG_386SX, 0, 0, 0, 0, 0, 0, 0,										MACHINE_AT | MACHINE_IDE | MACHINE_VIDEO,					  512,  8192,  128, 127,	      machine_at_ama932j_init, at_ama932j_get_device 	},
    { "[Intel 82335] ADI 386SX",		"adi386sx",		MACHINE_TYPE_386SX,		CPU_PKG_386SX, 0, 0, 0, 0, 0, 0, 0,										MACHINE_AT,									  512,  8192,  128, 127,	     machine_at_adi386sx_init, NULL			},
    { "[Intel 82335] Shuttle 386SX",		"shuttle386sx",		MACHINE_TYPE_386SX,		CPU_PKG_386SX, 0, 0, 0, 0, 0, 0, 0,										MACHINE_AT,									  512,  8192,  128, 127,	 machine_at_shuttle386sx_init, NULL			},
    { "[NEAT] Commodore SL386SX-16",		"cmdsl386sx16",		MACHINE_TYPE_386SX,		CPU_PKG_386SX, 0, 0, 0, 0, 0, 0, 0,										MACHINE_AT | MACHINE_BUS_PS2 | MACHINE_IDE,					 1024,  8192,  512, 127,    machine_at_commodore_sl386sx16_init, NULL			},
    { "[NEAT] DTK 386SX clone",			"dtk386",		MACHINE_TYPE_386SX,		CPU_PKG_386SX, 0, 0, 0, 0, 0, 0, 0,										MACHINE_AT,									  512,  8192,  128, 127,		 machine_at_neat_init, NULL			},
    { "[OPTi 283] Olivetti M300-08",		"olivetti_m300_08",	    MACHINE_TYPE_386SX,		CPU_PKG_386SX, 0, 20000000, 20000000, 0, 0, 0, 0,										MACHINE_AT | MACHINE_BUS_PS2 | MACHINE_IDE | MACHINE_VIDEO,		2048, 16384, 2048, 127,			 machine_at_olim300_08_init, at_m300_08_get_device	},
    { "[OPTi 283] Olivetti M300-15",		"olivetti_m300_15",	    MACHINE_TYPE_386SX,		CPU_PKG_386SX, 0, 25000000, 25000000, 0, 0, 0, 0,                    				    MACHINE_AT | MACHINE_BUS_PS2 | MACHINE_IDE | MACHINE_VIDEO,		2048, 16384, 2048, 127,			 machine_at_olim300_15_init, NULL	    },
    { "[OPTi 291] DTK PPM-3333P",		"awardsx",		MACHINE_TYPE_386SX,		CPU_PKG_386SX, 0, 0, 0, 0, 0, 0, 0,										MACHINE_AT,									 1024, 16384, 1024, 127,	      machine_at_awardsx_init, NULL			},
    { "[SCAMP] Commodore SL386SX-25",		"cmdsl386sx16",		MACHINE_TYPE_386SX,		CPU_PKG_386SX, 0, 0, 0, 0, 0, 0, 0,										MACHINE_AT | MACHINE_BUS_PS2 | MACHINE_IDE | MACHINE_VIDEO,			 1024,  8192,  512, 127,  machine_at_commodore_sl386sx25_init, at_commodore_sl386sx25_get_device },
    { "[SCAMP] Samsung SPC-6033P",		"spc6033p",		MACHINE_TYPE_386SX,		CPU_PKG_386SX, 0, 0, 0, 0, 0, 0, 0,										MACHINE_AT | MACHINE_BUS_PS2 | MACHINE_IDE | MACHINE_VIDEO,			 2048, 12288, 2048, 127,	     machine_at_spc6033p_init, at_spc6033p_get_device	},
    { "[SCAT] KMX-C-02",			"kmxc02",		MACHINE_TYPE_386SX,		CPU_PKG_386SX, 0, 0, 0, 0, 0, 0, 0,										MACHINE_AT,									  512, 16384,  512, 127,	       machine_at_kmxc02_init, NULL			},
    { "[WD76C10] Amstrad MegaPC",		"megapc",		MACHINE_TYPE_386SX,		CPU_PKG_386SX, 0, 0, 0, 0, 0, 0, 0,										MACHINE_AT | MACHINE_BUS_PS2 | MACHINE_IDE | MACHINE_VIDEO,			 1024, 32768, 1024, 127,	      machine_at_wd76c10_init, NULL			},

    /* 386SX machines which utilize the MCA bus */
    { "[MCA] IBM PS/2 model 55SX",		"ibmps2_m55sx",		MACHINE_TYPE_386SX,		CPU_PKG_386SX, 0, 0, 0, 0, 0, 0, 0,										MACHINE_MCA | MACHINE_BUS_PS2 | MACHINE_VIDEO,					 1024,  8192, 1024,  63,	  machine_ps2_model_55sx_init, NULL			},

    /* 386DX machines */
    { "[ACC 2168] AMI 386DX clone",		"acc386",		MACHINE_TYPE_386DX,		CPU_PKG_386DX, 0, 0, 0, 0, 0, 0, 0,										MACHINE_AT,									 1024, 16384, 1024, 127,	       machine_at_acc386_init, NULL			},
    { "[C&T 386] ECS 386/32",			"ecs386",		MACHINE_TYPE_386DX,		CPU_PKG_386DX, 0, 0, 0, 0, 0, 0, 0,										MACHINE_AT,									 1024, 16384, 1024, 127,	       machine_at_ecs386_init, NULL			},
    { "[C&T 386] Samsung SPC-6000A",		"spc6000a",		MACHINE_TYPE_386DX,		CPU_PKG_386DX, 0, 0, 0, 0, 0, 0, 0,										MACHINE_AT | MACHINE_IDE,							 1024, 32768, 1024, 127,	     machine_at_spc6000a_init, NULL			},
    { "[ISA] Compaq Portable III (386)",	"portableiii386",       MACHINE_TYPE_386DX,		CPU_PKG_386DX, 0, 0, 0, 0, 0, 0, 0,										MACHINE_AT | MACHINE_IDE | MACHINE_VIDEO,					 1024, 14336, 1024, 127,       machine_at_portableiii386_init, at_cpqiii_get_device	},
    { "[ISA] Micronics 386 clone",		"micronics386",		MACHINE_TYPE_386DX,		CPU_PKG_386DX, 0, 0, 0, 0, 0, 0, 0,										MACHINE_AT,									  512,  8192,  128, 127,	 machine_at_micronics386_init, NULL			},
    { "[SiS 310] ASUS ISA-386C",		"asus386",		MACHINE_TYPE_386DX,		CPU_PKG_386DX, 0, 0, 0, 0, 0, 0, 0,										MACHINE_AT,									  512, 16384,  128, 127,	      machine_at_asus386_init, NULL			},

    /* 386DX machines which utilize the VLB bus */
    { "[OPTi 495] Award 386DX clone",		"award386dx",		MACHINE_TYPE_386DX,		CPU_PKG_386DX, 0, 0, 0, 0, 0, 0, 0,										MACHINE_VLB | MACHINE_IDE,							 1024, 32768, 1024, 127,	      machine_at_opti495_init, NULL			},
    { "[OPTi 495] Dataexpert SX495 (386DX)",	"ami386dx",		MACHINE_TYPE_386DX,		CPU_PKG_386DX, 0, 0, 0, 0, 0, 0, 0,										MACHINE_VLB | MACHINE_IDE,							 1024, 32768, 1024, 127,	  machine_at_opti495_ami_init, NULL			},
    { "[OPTi 495] MR 386DX clone",		"mr386dx",		MACHINE_TYPE_386DX,		CPU_PKG_386DX, 0, 0, 0, 0, 0, 0, 0,										MACHINE_VLB | MACHINE_IDE,							 1024, 32768, 1024, 127,	   machine_at_opti495_mr_init, NULL			},

    /* 386DX machines which utilize the MCA bus */
    { "[MCA] IBM PS/2 model 70 (type 3)",	"ibmps2_m70_type3",	MACHINE_TYPE_386DX,		CPU_PKG_386DX | CPU_PKG_486BL, 0, 0, 0, 0, 0, 0, 0,								MACHINE_MCA | MACHINE_BUS_PS2 | MACHINE_VIDEO,					 2048, 16384, 2048,  63,      machine_ps2_model_70_type3_init, NULL			},
    { "[MCA] IBM PS/2 model 80",		"ibmps2_m80",		MACHINE_TYPE_386DX,		CPU_PKG_386DX | CPU_PKG_486BL, 0, 0, 0, 0, 0, 0, 0,								MACHINE_MCA | MACHINE_BUS_PS2 | MACHINE_VIDEO,					 1024, 12288, 1024,  63,	    machine_ps2_model_80_init, NULL			},

    /* 486 machines with just the ISA slot */
    { "[ACC 2168] Packard Bell PB410A",		"pb410a",		MACHINE_TYPE_486,		CPU_PKG_SOCKET3, 0, 0, 0, 0, 0, 0, 0,										MACHINE_AT | MACHINE_BUS_PS2 | MACHINE_IDE | MACHINE_VIDEO,			 4096, 36864, 1024, 127,	       machine_at_pb410a_init, NULL			},

    /* 486 machines */
    { "[ALi M1429G] Acer A1G",			"acera1g",		MACHINE_TYPE_486,		CPU_PKG_SOCKET3, 0, 0, 0, 0, 0, 0, 0,										MACHINE_AT | MACHINE_BUS_PS2 | MACHINE_IDE_DUAL | MACHINE_VIDEO,		 4096, 36864, 1024, 127,	      machine_at_acera1g_init, at_acera1g_get_device	},
    { "[ALi M1429] AMI WinBIOS 486",		"win486",		MACHINE_TYPE_486,		CPU_PKG_SOCKET3, 0, 0, 0, 0, 0, 0, 0,										MACHINE_VLB | MACHINE_IDE,							 1024, 32768, 1024, 127,	  machine_at_winbios1429_init, NULL			},
    { "[ALi M1429] Olystar LIL1429",		"ali1429",		MACHINE_TYPE_486,		CPU_PKG_SOCKET1, 0, 0, 0, 0, 0, 0, 0,										MACHINE_VLB | MACHINE_IDE,							 1024, 32768, 1024, 127,	      machine_at_ali1429_init, NULL			},
    { "[CS4031] AMI 486 CS4031",		"cs4031",		MACHINE_TYPE_486,		CPU_PKG_SOCKET1, 0, 0, 0, 0, 0, 0, 0,										MACHINE_VLB,									 1024, 65536, 1024, 127,	       machine_at_cs4031_init, NULL			},
    { "[OPTi 283] RYC Leopard LX",		"rycleopardlx",		MACHINE_TYPE_486,		CPU_PKG_486SLC_IBM, 0, 0, 0, 0, 0, 0, 0,									MACHINE_AT | MACHINE_IDE,							 1024, 16384, 1024, 127,	 machine_at_rycleopardlx_init, NULL			},
    { "[OPTi 495] Award 486 clone",		"award486",		MACHINE_TYPE_486,		CPU_PKG_SOCKET1, 0, 0, 0, 0, 0, 0, 0,										MACHINE_VLB | MACHINE_IDE,							 1024, 32768, 1024, 127,	      machine_at_opti495_init, NULL			},
    { "[OPTi 495] Dataexpert SX495 (486)",	"ami486",		MACHINE_TYPE_486,		CPU_PKG_SOCKET1, 0, 0, 0, 0, 0, 0, 0,										MACHINE_VLB | MACHINE_IDE,							 1024, 32768, 1024, 127,	  machine_at_opti495_ami_init, NULL			},
    { "[OPTi 495] MR 486 clone",		"mr486",		MACHINE_TYPE_486,		CPU_PKG_SOCKET3, 0, 0, 0, 0, 0, 0, 0,										MACHINE_VLB | MACHINE_IDE,							 1024, 32768, 1024, 127,	   machine_at_opti495_mr_init, NULL			},
    { "[OPTi 802G] IBM PC 330 (type 6571)",	"pc330_6571",		MACHINE_TYPE_486,		CPU_PKG_SOCKET3_PC330, 0, 25000000, 33333333, 0, 0, 2.0, 3.0,							MACHINE_VLB | MACHINE_BUS_PS2 | MACHINE_IDE,					 1024, 65536, 1024, 127,	   machine_at_pc330_6571_init, NULL			},
    { "[OPTi 895] Jetway J-403TG",		"403tg",		MACHINE_TYPE_486,		CPU_PKG_SOCKET3, 0, 0, 0, 0, 0, 0, 0,										MACHINE_VLB,									 1024, 65536, 1024, 127,	        machine_at_403tg_init, NULL			},
    { "[OPTi 895] Mylex MVI486",		"mvi486",		MACHINE_TYPE_486,		CPU_PKG_SOCKET1, 0, 0, 0, 0, 0, 0, 0,										MACHINE_VLB | MACHINE_IDE_DUAL,							 1024, 65536, 1024, 127,	       machine_at_mvi486_init, NULL			},
    { "[SiS 401] AMI 486 Clone",		"sis401",		MACHINE_TYPE_486,		CPU_PKG_SOCKET3, 0, 0, 0, 0, 0, 0, 0,										MACHINE_AT | MACHINE_IDE,							 1024, 65536, 1024, 127,	       machine_at_sis401_init, NULL			},
    { "[SiS 460] ABIT AV4",			"av4",			MACHINE_TYPE_486,		CPU_PKG_SOCKET3, 0, 0, 0, 0, 0, 0, 0,										MACHINE_VLB | MACHINE_IDE,							 1024, 65536, 1024, 127,		  machine_at_av4_init, NULL			},
    { "[SiS 461] IBM PS/ValuePoint 433DX/Si",	"valuepoint433",	MACHINE_TYPE_486,		CPU_PKG_SOCKET3, 0, 0, 0, 0, 0, 0, 0,										MACHINE_AT | MACHINE_BUS_PS2 | MACHINE_IDE,					 1024, 65536, 1024, 127,	machine_at_valuepoint433_init, NULL			},
    { "[SiS 471] AMI 486 Clone",		"ami471",		MACHINE_TYPE_486,		CPU_PKG_SOCKET3, 0, 0, 0, 0, 0, 0, 0,										MACHINE_VLB | MACHINE_IDE,							 1024, 65536, 1024, 127,	       machine_at_ami471_init, NULL			},
    { "[SiS 471] AMI WinBIOS 486 clone",	"win471",		MACHINE_TYPE_486,		CPU_PKG_SOCKET3, 0, 0, 0, 0, 0, 0, 0,										MACHINE_VLB | MACHINE_IDE,							 1024, 65536, 1024, 127,	       machine_at_win471_init, NULL			},
    { "[SiS 471] AOpen Vi15G",			"vi15g",		MACHINE_TYPE_486,		CPU_PKG_SOCKET3, 0, 0, 0, 0, 0, 0, 0,										MACHINE_VLB | MACHINE_IDE,							 1024, 65536, 1024, 127,	        machine_at_vi15g_init, NULL			},
    { "[SiS 471] ASUS VL/I-486SV2G (GX4)",	"vli486sv2g",		MACHINE_TYPE_486,		CPU_PKG_SOCKET3, 0, 0, 0, 0, 0, 0, 0,										MACHINE_VLB | MACHINE_IDE_DUAL,							 1024, 65536, 1024, 127,	   machine_at_vli486sv2g_init, NULL			},
    { "[SiS 471] DTK PKM-0038S E-2",		"dtk486",		MACHINE_TYPE_486,		CPU_PKG_SOCKET3, 0, 0, 0, 0, 0, 0, 0,										MACHINE_VLB | MACHINE_IDE,							 1024, 65536, 1024, 127,	       machine_at_dtk486_init, NULL			},
    { "[SiS 471] Phoenix SiS 471",		"px471",		MACHINE_TYPE_486,		CPU_PKG_SOCKET3, 0, 0, 0, 0, 0, 0, 0,										MACHINE_VLB | MACHINE_IDE,							 1024,131072, 1024, 127,	        machine_at_px471_init, NULL			},
    { "[VIA VT82C495] FIC 486-VC-HD",		"486vchd",		MACHINE_TYPE_486,		CPU_PKG_SOCKET1, 0, 0, 0, 0, 0, 0, 0,										MACHINE_AT,									 1024, 32768, 1024, 127,	      machine_at_486vchd_init, NULL			},
    { "[VLSI 82C480] IBM PS/1 model 2133",	"ibmps1_2133",		MACHINE_TYPE_486,		CPU_PKG_SOCKET1, 0, 0, 0, 0, 0, 0, 0,										MACHINE_VLB | MACHINE_BUS_PS2 | MACHINE_IDE | MACHINE_NONMI | MACHINE_VIDEO,	 2048, 32768, 1024, 127,	       machine_ps1_m2133_init, ps1_m2133_get_device	},
#if defined(DEV_BRANCH) && defined(USE_VECT486VL)
    { "[VLSI 82C480] HP Vectra 486VL",		"vect486vl",		MACHINE_TYPE_486,		CPU_PKG_SOCKET1, 0, 0, 0, 0, 0, 0, 0,										MACHINE_AT | MACHINE_BUS_PS2 | MACHINE_IDE | MACHINE_VIDEO,			 2048, 65536, 1024, 127,	    machine_at_vect486vl_init, at_vect486vl_get_device	},
#endif

    /* 486 machines with utilize the MCA bus */
#if defined(DEV_BRANCH) && defined(USE_PS2M70T4)
    { "[MCA] IBM PS/2 model 70 (type 4)",	"ibmps2_m70_type4",	MACHINE_TYPE_486,		CPU_PKG_SOCKET1, 0, 0, 0, 0, 0, 0, 0,										MACHINE_MCA | MACHINE_BUS_PS2 | MACHINE_VIDEO,					 2048,  16384, 2048,  63,     machine_ps2_model_70_type4_init, NULL			},
#endif

    /* 486 machines which utilize the PCI bus */
#if defined(DEV_BRANCH) && defined(USE_M1489)
    { "[ALi M1489] ABIT AB-PB4",		"abpb4",		MACHINE_TYPE_486,		CPU_PKG_SOCKET3, 0, 0, 0, 0, 0, 0, 0,										MACHINE_PCI | MACHINE_IDE_DUAL,							 1024,  65536, 1024, 255,		machine_at_abpb4_init, NULL			},
    { "[ALi M1489] AMI WinBIOS 486 PCI",	"win486pci",		MACHINE_TYPE_486,		CPU_PKG_SOCKET3, 0, 0, 0, 0, 0, 0, 0,										MACHINE_PCI | MACHINE_IDE_DUAL,							 1024,  65536, 1024, 255,	    machine_at_win486pci_init, NULL			},
#endif
    { "[i420EX] ASUS PVI-486AP4",		"486ap4",		MACHINE_TYPE_486,		CPU_PKG_SOCKET3, 0, 0, 0, 0, 0, 0, 0,										MACHINE_PCIV | MACHINE_IDE_DUAL,						 1024, 131072, 1024, 127,	       machine_at_486ap4_init, NULL			},
    { "[i420ZX] ASUS PCI/I-486SP3G",		"486sp3g",		MACHINE_TYPE_486,		CPU_PKG_SOCKET3, 0, 0, 0, 0, 0, 0, 0,										MACHINE_PCI | MACHINE_IDE_DUAL,							 1024, 131072, 1024, 127,	      machine_at_486sp3g_init, NULL			},
    { "[i420TX] Intel Classic/PCI",		"alfredo",		MACHINE_TYPE_486,		CPU_PKG_SOCKET3, 0, 0, 0, 0, 0, 0, 0,										MACHINE_PCI | MACHINE_BUS_PS2 | MACHINE_IDE_DUAL,		  		 2048, 131072, 2048, 127,	      machine_at_alfredo_init, NULL			},
    { "[SiS 496] Lucky Star LS-486E",		"ls486e",		MACHINE_TYPE_486,		CPU_PKG_SOCKET3, 0, 0, 0, 0, 0, 0, 0,										MACHINE_PCI | MACHINE_IDE_DUAL,							 1024, 131072, 1024, 255,	       machine_at_ls486e_init, NULL			},
    { "[SiS 496] Micronics M4Li",		"m4li",			MACHINE_TYPE_486,		CPU_PKG_SOCKET3, 0, 0, 0, 0, 0, 0, 0,										MACHINE_PCI | MACHINE_BUS_PS2 | MACHINE_IDE_DUAL,				 1024, 131072, 1024, 127,		 machine_at_m4li_init, NULL			},
    { "[SiS 496] Rise Computer R418",		"r418",			MACHINE_TYPE_486,		CPU_PKG_SOCKET3, 0, 0, 0, 0, 0, 0, 0,										MACHINE_PCI | MACHINE_IDE_DUAL,							 1024, 261120, 1024, 255,		 machine_at_r418_init, NULL			},
    { "[SiS 496] Soyo 4SA2",			"4sa2",			MACHINE_TYPE_486,		CPU_PKG_SOCKET3, 0, 0, 0, 0, 0, 0, 0,										MACHINE_PCI | MACHINE_IDE_DUAL,							 1024, 261120, 1024, 255,		 machine_at_4sa2_init, NULL			},
    { "[SiS 496] Zida Tomato 4DP",		"4dps",			MACHINE_TYPE_486,		CPU_PKG_SOCKET3, 0, 0, 0, 0, 0, 0, 0,										MACHINE_PCI | MACHINE_IDE_DUAL,							 1024, 261120, 1024, 255,		 machine_at_4dps_init, NULL			},
    { "[STPC Client] ITOX STAR",		"itoxstar",		MACHINE_TYPE_486,		CPU_PKG_STPC, 0, 66666667, 75000000, 0, 0, 1.0, 1.0,								MACHINE_PCI | MACHINE_BUS_PS2 | MACHINE_IDE_DUAL,				 8192, 131072, 8192, 255,	     machine_at_itoxstar_init, NULL			},
    { "[STPC Consumer-II] Acrosser AR-B1479",	"arb1479",		MACHINE_TYPE_486,		CPU_PKG_STPC, 0, 66666667, 66666667, 0, 0, 2.0, 2.0,								MACHINE_PCI | MACHINE_BUS_PS2 | MACHINE_IDE_DUAL,				32768, 163840, 8192, 255,	      machine_at_arb1479_init, NULL			},
    { "[STPC Elite] Advantech PCM-9340",	"pcm9340",		MACHINE_TYPE_486,		CPU_PKG_STPC, 0, 66666667, 66666667, 0, 0, 2.0, 2.0,								MACHINE_PCI | MACHINE_BUS_PS2 | MACHINE_IDE_DUAL,				32768,  98304, 8192, 255,	      machine_at_pcm9340_init, NULL			},
    { "[STPC Atlas] AAEON PCM-5330",		"pcm5330",		MACHINE_TYPE_486,		CPU_PKG_STPC, 0, 66666667, 66666667, 0, 0, 2.0, 2.0,								MACHINE_PCI | MACHINE_BUS_PS2 | MACHINE_IDE_DUAL,				32768, 131072,32768, 255,	      machine_at_pcm5330_init, NULL			},
#if defined(DEV_BRANCH) && defined(NO_SIO)
    { "[VIA VT82C496G] FIC VIP-IO2",		"486vipio2",		MACHINE_TYPE_486,		CPU_PKG_SOCKET3, 0, 0, 0, 0, 0, 0, 0,										MACHINE_PCIV | MACHINE_IDE_DUAL,						 1024, 131072, 1024, 255,	    machine_at_486vipio2_init, NULL			},
#endif

    /* Socket 4 machines */
    /* 430LX */
    { "[i430LX] ASUS P/I-P5MP3",		"p5mp3",		MACHINE_TYPE_SOCKET4,		CPU_PKG_SOCKET4, 0, 60000000, 66666667, 5000, 5000, MACHINE_MULTIPLIER_FIXED,					MACHINE_PCI | MACHINE_BUS_PS2 | MACHINE_IDE,		 			 2048, 196608, 2048, 127,	        machine_at_p5mp3_init, NULL			},
    { "[i430LX] Dell Dimension XPS P60",	"dellxp60",		MACHINE_TYPE_SOCKET4,		CPU_PKG_SOCKET4, 0, 60000000, 66666667, 5000, 5000, MACHINE_MULTIPLIER_FIXED,					MACHINE_PCI | MACHINE_BUS_PS2 | MACHINE_IDE,					 2048, 131072, 2048, 127,	     machine_at_dellxp60_init, NULL			},
    { "[i430LX] Dell OptiPlex 560/L",		"opti560l",		MACHINE_TYPE_SOCKET4,		CPU_PKG_SOCKET4, 0, 60000000, 66666667, 5000, 5000, MACHINE_MULTIPLIER_FIXED,					MACHINE_PCI | MACHINE_BUS_PS2 | MACHINE_IDE_DUAL,				 2048, 131072, 2048, 127,	     machine_at_opti560l_init, NULL			},
    { "[i430LX] AMBRA DP60 PCI",		"ambradp60",		MACHINE_TYPE_SOCKET4,		CPU_PKG_SOCKET4, 0, 60000000, 66666667, 5000, 5000, MACHINE_MULTIPLIER_FIXED,					MACHINE_PCI | MACHINE_BUS_PS2 | MACHINE_IDE_DUAL,				 2048, 131072, 2048, 127,	    machine_at_ambradp60_init, NULL			},
    { "[i430LX] IBM PS/ValuePoint P60",		"valuepointp60",	MACHINE_TYPE_SOCKET4,		CPU_PKG_SOCKET4, 0, 60000000, 66666667, 5000, 5000, MACHINE_MULTIPLIER_FIXED,					MACHINE_PCI | MACHINE_BUS_PS2 | MACHINE_IDE_DUAL,				 2048, 131072, 2048, 127,	machine_at_valuepointp60_init, NULL			},
    { "[i430LX] Intel Premiere/PCI",		"revenge",		MACHINE_TYPE_SOCKET4,		CPU_PKG_SOCKET4, 0, 60000000, 66666667, 5000, 5000, MACHINE_MULTIPLIER_FIXED,					MACHINE_PCI | MACHINE_BUS_PS2 | MACHINE_IDE_DUAL,				 2048, 131072, 2048, 127,	       machine_at_batman_init, NULL			},
    { "[i430LX] Micro Star 586MC1",		"586mc1",		MACHINE_TYPE_SOCKET4,		CPU_PKG_SOCKET4, 0, 60000000, 66666667, 5000, 5000, MACHINE_MULTIPLIER_FIXED,					MACHINE_PCI | MACHINE_BUS_PS2 | MACHINE_IDE_DUAL,			 	 2048, 131072, 2048, 127,	       machine_at_586mc1_init, NULL			},
    { "[i430LX] Packard Bell PB520R",		"pb520r",		MACHINE_TYPE_SOCKET4,		CPU_PKG_SOCKET4, 0, 60000000, 66666667, 5000, 5000, MACHINE_MULTIPLIER_FIXED,					MACHINE_PCI | MACHINE_BUS_PS2 | MACHINE_IDE_DUAL | MACHINE_VIDEO,		 8192, 139264, 2048, 127,	       machine_at_pb520r_init, at_pb520r_get_device	},

    /* OPTi 596/597 */
    { "[OPTi 597] AMI Excalibur VLB",		"excalibur",		MACHINE_TYPE_SOCKET4,		CPU_PKG_SOCKET4, 0, 60000000, 66666667, 5000, 5000, MACHINE_MULTIPLIER_FIXED,					MACHINE_VLB | MACHINE_IDE,						 	 2048,  65536, 2048, 127,	    machine_at_excalibur_init, NULL			},

    /* SiS 85C50x */
    { "[SiS 85C50x] ASUS PCI/I-P5SP4",		"p5sp4",		MACHINE_TYPE_SOCKET4,		CPU_PKG_SOCKET4, 0, 60000000, 66666667, 5000, 5000, MACHINE_MULTIPLIER_FIXED,					MACHINE_PCI | MACHINE_BUS_PS2 | MACHINE_IDE_DUAL,				 8192, 131072, 8192, 127,		machine_at_p5sp4_init, NULL			},

    /* Socket 5 machines */
    /* 430NX */
    { "[i430NX] Intel Premiere/PCI II",		"plato",		MACHINE_TYPE_SOCKET5,		CPU_PKG_SOCKET5_7, 0, 50000000, 66666667, 3520, 3520, 1.5, 1.5,							MACHINE_PCI | MACHINE_BUS_PS2 | MACHINE_IDE_DUAL,				 2048, 131072, 2048, 127,		machine_at_plato_init, NULL			},
    { "[i430NX] AMBRA DP90 PCI",		"ambradp90",		MACHINE_TYPE_SOCKET5,		CPU_PKG_SOCKET5_7, 0, 50000000, 66666667, 3380, 3520, 1.5, 1.5,							MACHINE_PCI | MACHINE_BUS_PS2 | MACHINE_IDE_DUAL,				 2048, 131072, 2048, 127,	    machine_at_ambradp90_init, NULL			},
    { "[i430NX] Gigabyte GA-586IP",		"430nx",		MACHINE_TYPE_SOCKET5,		CPU_PKG_SOCKET5_7, 0, 60000000, 66666667, 3520, 3520, 1.5, 1.5,							MACHINE_PCI | MACHINE_BUS_PS2 | MACHINE_IDE_DUAL,				 2048, 131072, 2048, 127,		machine_at_430nx_init, NULL			},

    /* 430FX */
    { "[i430FX] Acer V30",			"acerv30",		MACHINE_TYPE_SOCKET5,		CPU_PKG_SOCKET5_7, 0, 50000000, 66666667, 3380, 3520, 1.5, 2.0,							MACHINE_PCI | MACHINE_BUS_PS2 | MACHINE_IDE_DUAL,				 8192, 131072, 8192, 127,	      machine_at_acerv30_init, NULL			},
    { "[i430FX] AMI Apollo",			"apollo",		MACHINE_TYPE_SOCKET5,		CPU_PKG_SOCKET5_7, 0, 50000000, 66666667, 3380, 3520, 1.5, 2.0,							MACHINE_PCI | MACHINE_BUS_PS2 | MACHINE_IDE_DUAL,				 8192, 131072, 8192, 127,	       machine_at_apollo_init, NULL			},
    { "[i430FX] HP Vectra VL 5 Series 4",	"vectra54",		MACHINE_TYPE_SOCKET5,		CPU_PKG_SOCKET5_7, 0, 50000000, 66666667, 3380, 3520, 1.5, 2.0,							MACHINE_PCI | MACHINE_BUS_PS2 | MACHINE_IDE_DUAL | MACHINE_VIDEO,		 8192, 131072, 8192, 511,	     machine_at_vectra54_init, at_vectra54_get_device	},
    { "[i430FX] Intel Advanced/ZP",		"zappa",		MACHINE_TYPE_SOCKET5,		CPU_PKG_SOCKET5_7, 0, 50000000, 66666667, 3380, 3520, 1.5, 2.0,							MACHINE_PCI | MACHINE_BUS_PS2 | MACHINE_IDE_DUAL,				 8192, 131072, 8192, 127,		machine_at_zappa_init, NULL			},
    { "[i430FX] NEC PowerMate V",  		"powermate_v",		MACHINE_TYPE_SOCKET5,		CPU_PKG_SOCKET5_7, 0, 50000000, 66666667, 3380, 3520, 1.5, 2.0,							MACHINE_PCI | MACHINE_BUS_PS2 | MACHINE_IDE_DUAL,				 8192, 131072, 8192, 127,	  machine_at_powermate_v_init, NULL			},
    { "[i430FX] PC Partner MB500N",		"mb500n",		MACHINE_TYPE_SOCKET5,		CPU_PKG_SOCKET5_7, 0, 50000000, 66666667, 3380, 3520, 1.5, 3.0,							MACHINE_PCI | MACHINE_IDE_DUAL,							 8192, 131072, 8192, 127,	       machine_at_mb500n_init, NULL			},

    /* SiS 85C50x */
    { "[SiS 85C50x] ASUS PCI/I-P54SP4",		"p54sp4",		MACHINE_TYPE_SOCKET5,		CPU_PKG_SOCKET5_7, CPU_BLOCK(CPU_K5, CPU_5K86), 40000000, 66666667, 3380, 3520, 1.5, 1.5,			MACHINE_PCI | MACHINE_BUS_PS2 | MACHINE_IDE_DUAL,				 8192, 131072, 8192, 127,	       machine_at_p54sp4_init, NULL			},
    { "[SiS 85C50x] BCM SQ-588",		"sq588",		MACHINE_TYPE_SOCKET5,		CPU_PKG_SOCKET5_7, CPU_BLOCK(CPU_PENTIUMMMX), 50000000, 66666667, 3520, 3520, 1.5, 1.5,				MACHINE_PCI | MACHINE_BUS_PS2 | MACHINE_IDE_DUAL,				 8192, 131072, 8192, 127,		machine_at_sq588_init, NULL			},
    
    /* Socket 7 (Single Voltage) machines */
    /* 430FX */
    { "[i430FX] ASUS P/I-P54TP4XE",		"p54tp4xe",		MACHINE_TYPE_SOCKET7_3V,	CPU_PKG_SOCKET5_7, 0, 50000000, 66666667, 3380, 3600, 1.5, 2.0,							MACHINE_PCI | MACHINE_BUS_PS2 | MACHINE_IDE_DUAL,				 8192, 131072, 8192, 127,	     machine_at_p54tp4xe_init, NULL			},
    { "[i430FX] ASUS P/I-P54TP4XE (MR BIOS)",	"mr586",		MACHINE_TYPE_SOCKET7_3V,	CPU_PKG_SOCKET5_7, 0, 50000000, 66666667, 3380, 3600, 1.5, 2.0,							MACHINE_PCI | MACHINE_BUS_PS2 | MACHINE_IDE_DUAL,				 8192, 131072, 8192, 127,	        machine_at_mr586_init, NULL			},
    { "[i430FX] Gateway 2000 Thor",		"gw2katx",		MACHINE_TYPE_SOCKET7_3V,	CPU_PKG_SOCKET5_7, 0, 50000000, 66666667, 3380, 3520, 1.5, 3.0,							MACHINE_PCI | MACHINE_BUS_PS2 | MACHINE_IDE_DUAL | MACHINE_VIDEO,		 8192, 131072, 8192, 127,	      machine_at_gw2katx_init, NULL			},
    { "[i430FX] Intel Advanced/ATX",		"thor",			MACHINE_TYPE_SOCKET7_3V,	CPU_PKG_SOCKET5_7, 0, 50000000, 66666667, 3380, 3520, 1.5, 3.0,							MACHINE_PCI | MACHINE_BUS_PS2 | MACHINE_IDE_DUAL | MACHINE_VIDEO,		 8192, 131072, 8192, 127,		 machine_at_thor_init, NULL			},
    { "[i430FX] Intel Advanced/ATX (MR BIOS)",	"mrthor",		MACHINE_TYPE_SOCKET7_3V,	CPU_PKG_SOCKET5_7, 0, 50000000, 66666667, 3380, 3520, 1.5, 3.0,							MACHINE_PCI | MACHINE_BUS_PS2 | MACHINE_IDE_DUAL | MACHINE_VIDEO,		 8192, 131072, 8192, 127,	       machine_at_mrthor_init, NULL			},
    { "[i430FX] Intel Advanced/EV",		"endeavor",		MACHINE_TYPE_SOCKET7_3V,	CPU_PKG_SOCKET5_7, 0, 50000000, 66666667, 3380, 3520, 1.5, 3.0,							MACHINE_PCI | MACHINE_BUS_PS2 | MACHINE_IDE_DUAL | MACHINE_VIDEO,		 8192, 131072, 8192, 127,	     machine_at_endeavor_init, at_endeavor_get_device	},
    { "[i430FX] Packard Bell PB640",		"pb640",		MACHINE_TYPE_SOCKET7_3V,	CPU_PKG_SOCKET5_7, 0, 50000000, 66666667, 3380, 3520, 1.5, 3.0,							MACHINE_PCI | MACHINE_BUS_PS2 | MACHINE_IDE_DUAL | MACHINE_VIDEO, 		 8192, 131072, 8192, 127,		machine_at_pb640_init, at_pb640_get_device	},
    { "[i430FX] QDI Chariot",			"chariot",		MACHINE_TYPE_SOCKET7_3V,	CPU_PKG_SOCKET5_7, CPU_BLOCK(CPU_WINCHIP, CPU_WINCHIP2, CPU_Cx6x86, CPU_Cx6x86L, CPU_Cx6x86MX), 50000000, 66666667, 3380, 3520, 1.5, 3.0, MACHINE_PCI | MACHINE_IDE_DUAL,			 8192, 131072, 8192, 127,	      machine_at_chariot_init, NULL			},

    /* 430HX */
    { "[i430HX] Acer M3A",			"acerm3a",		MACHINE_TYPE_SOCKET7_3V,	CPU_PKG_SOCKET5_7, 0, 50000000, 66666667, 3300, 3520, 1.5, 3.0,							MACHINE_PCI | MACHINE_BUS_PS2 | MACHINE_IDE_DUAL,				 8192, 196608, 8192, 127,	      machine_at_acerm3a_init, NULL			},
    { "[i430HX] AOpen AP53",			"ap53",			MACHINE_TYPE_SOCKET7_3V,	CPU_PKG_SOCKET5_7, 0, 50000000, 66666667, 3450, 3520, 1.5, 2.5,							MACHINE_PCI | MACHINE_BUS_PS2 | MACHINE_IDE_DUAL,		 		 8192, 524288, 8192, 127,		 machine_at_ap53_init, NULL			},
    { "[i430HX] Biostar MB-8500TUC",		"8500tuc",		MACHINE_TYPE_SOCKET7_3V,	CPU_PKG_SOCKET5_7, 0, 50000000, 66666667, 3380, 3520, 1.5, 3.0,							MACHINE_PCI | MACHINE_BUS_PS2 | MACHINE_IDE_DUAL,				 8192, 524288, 8192, 127,	      machine_at_8500tuc_init, NULL			},
    { "[i430HX] SuperMicro Super P55T2S",	"p55t2s",		MACHINE_TYPE_SOCKET7_3V,	CPU_PKG_SOCKET5_7, 0, 50000000, 66666667, 3300, 3520, 1.5, 3.0,							MACHINE_PCI | MACHINE_BUS_PS2 | MACHINE_IDE_DUAL,				 8192, 786432, 8192, 127,	       machine_at_p55t2s_init, NULL			},

    /* 430VX */
    { "[i430VX] Gateway 2000 Tigereye",		"gw2kte",		MACHINE_TYPE_SOCKET7_3V,	CPU_PKG_SOCKET5_7, 0, 50000000, 66666667, 3380, 3520, 1.5, 3.0,							MACHINE_PCI | MACHINE_BUS_PS2 | MACHINE_IDE_DUAL,		 		 8192, 131072, 8192, 127,	       machine_at_gw2kte_init, NULL			},

    /* Socket 7 (Dual Voltage) machines */
    /* 430HX */
    { "[i430HX] Acer V35N",			"acerv35n",		MACHINE_TYPE_SOCKET7,		CPU_PKG_SOCKET5_7, CPU_BLOCK(CPU_Cx6x86MX), 50000000, 66666667, 2800, 3520, 1.5, 3.0,				MACHINE_PCI | MACHINE_BUS_PS2 | MACHINE_IDE_DUAL,				 8192, 196608, 8192, 127,	     machine_at_acerv35n_init, NULL			},
    { "[i430HX] ASUS P/I-P55T2P4",		"p55t2p4",		MACHINE_TYPE_SOCKET7,		CPU_PKG_SOCKET5_7, 0, 50000000, 83333333, 2500, 3520, 1.5, 3.0,							MACHINE_PCI | MACHINE_BUS_PS2 | MACHINE_IDE_DUAL,				 8192, 262144, 8192, 127,	      machine_at_p55t2p4_init, NULL			},
    { "[i430HX] Micronics M7S-Hi",		"m7shi",		MACHINE_TYPE_SOCKET7,		CPU_PKG_SOCKET5_7, 0, 50000000, 66666667, 2800, 3520, 1.5, 3.0,							MACHINE_PCI | MACHINE_BUS_PS2 | MACHINE_IDE_DUAL,		 		 8192, 131072, 8192, 511,	        machine_at_m7shi_init, NULL			},
    { "[i430HX] Intel TC430HX",			"tc430hx",		MACHINE_TYPE_SOCKET7,		CPU_PKG_SOCKET5_7, 0, 50000000, 66666667, 2800, 3520, 1.5, 3.0,							MACHINE_PCI | MACHINE_BUS_PS2 | MACHINE_IDE_DUAL,		  		 8192, 131072, 8192, 255,	      machine_at_tc430hx_init, NULL			},
    { "[i430HX] Toshiba Equium 5200D",		"equium5200",		MACHINE_TYPE_SOCKET7,		CPU_PKG_SOCKET5_7, 0, 50000000, 66666667, 2800, 3520, 1.5, 3.0,							MACHINE_PCI | MACHINE_BUS_PS2 | MACHINE_IDE_DUAL,		  		 8192, 196608, 8192, 127,	   machine_at_equium5200_init, NULL			},
    { "[i430HX] Sony Vaio PCV-240",		"pcv240",		MACHINE_TYPE_SOCKET7,		CPU_PKG_SOCKET5_7, 0, 50000000, 66666667, 2800, 3520, 1.5, 3.0,							MACHINE_PCI | MACHINE_BUS_PS2 | MACHINE_IDE_DUAL,		  		 8192, 196608, 8192, 127,	       machine_at_pcv240_init, NULL			},
    { "[i430HX] ASUS P/I-P65UP5 (C-P55T2D)",	"p65up5_cp55t2d",	MACHINE_TYPE_SOCKET7,		CPU_PKG_SOCKET5_7, 0, 50000000, 66666667, 2500, 3520, 1.5, 3.0,							MACHINE_PCI | MACHINE_BUS_PS2 | MACHINE_IDE_DUAL,		  		 8192, 524288, 8192, 127,      machine_at_p65up5_cp55t2d_init, NULL			},

    /* 430VX */
    { "[i430VX] ASUS P/I-P55TVP4",		"p55tvp4",		MACHINE_TYPE_SOCKET7,		CPU_PKG_SOCKET5_7, 0, 50000000, 66666667, 2500, 3520, 1.5, 3.0,							MACHINE_PCI | MACHINE_BUS_PS2 | MACHINE_IDE_DUAL,		 		 8192, 131072, 8192, 127,	      machine_at_p55tvp4_init, NULL			},
    { "[i430VX] Azza 5IVG",			"5ivg",			MACHINE_TYPE_SOCKET7,		CPU_PKG_SOCKET5_7, 0, 50000000, 66666667, 2500, 3520, 1.5, 3.0,							MACHINE_PCI | MACHINE_BUS_PS2 | MACHINE_IDE_DUAL,		  		 8192, 131072, 8192, 127,		 machine_at_5ivg_init, NULL			},
    { "[i430VX] Biostar MB-8500TVX-A",		"8500tvxa",		MACHINE_TYPE_SOCKET7,		CPU_PKG_SOCKET5_7, 0, 50000000, 66666667, 2600, 3520, 1.5, 3.0,							MACHINE_PCI | MACHINE_BUS_PS2 | MACHINE_IDE_DUAL,		 		 8192, 131072, 8192, 127,	     machine_at_8500tvxa_init, NULL			},
    { "[i430VX] Compaq Presario 4500",		"presario4500",		MACHINE_TYPE_SOCKET7,		CPU_PKG_SOCKET5_7, 0, 50000000, 66666667, 2800, 3520, 1.5, 3.0,							MACHINE_PCI | MACHINE_BUS_PS2 | MACHINE_IDE_DUAL | MACHINE_VIDEO,		 8192, 131072, 8192, 127,	 machine_at_presario4500_init, NULL			},
    { "[i430VX] Epox P55-VA",			"p55va",		MACHINE_TYPE_SOCKET7,		CPU_PKG_SOCKET5_7, 0, 50000000, 66666667, 2500, 3520, 1.5, 3.0,							MACHINE_PCI | MACHINE_BUS_PS2 | MACHINE_IDE_DUAL,		  		 8192, 131072, 8192, 127,		machine_at_p55va_init, NULL			},
    { "[i430VX] HP Brio 80xx",			"brio80xx",		MACHINE_TYPE_SOCKET7,		CPU_PKG_SOCKET5_7, 0, 66666667, 66666667, 2200, 3520, 1.5, 3.0,							MACHINE_PCI | MACHINE_BUS_PS2 | MACHINE_IDE_DUAL,		 		 8192, 131072, 8192, 127,	     machine_at_brio80xx_init, NULL			},
    { "[i430VX] Packard Bell PB680",		"pb680",		MACHINE_TYPE_SOCKET7,		CPU_PKG_SOCKET5_7, 0, 50000000, 66666667, 2800, 3520, 1.5, 3.0,							MACHINE_PCI | MACHINE_BUS_PS2 | MACHINE_IDE_DUAL,		 		 8192, 131072, 8192, 127,	        machine_at_pb680_init, NULL			},
    { "[i430VX] Shuttle HOT-557",		"430vx",		MACHINE_TYPE_SOCKET7,		CPU_PKG_SOCKET5_7, 0, 50000000, 66666667, 2500, 3520, 1.5, 3.0,							MACHINE_PCI | MACHINE_BUS_PS2 | MACHINE_IDE_DUAL,				 8192, 131072, 8192, 127,	       machine_at_i430vx_init, NULL			},

    /* 430TX */
    { "[i430TX] ADLink NuPRO-592",		"nupro592",		MACHINE_TYPE_SOCKET7,		CPU_PKG_SOCKET5_7, 0, 66666667, 66666667, 1900, 2800, 1.5, 3.0,							MACHINE_PCI | MACHINE_BUS_PS2 | MACHINE_IDE_DUAL,				 8192, 262144, 8192, 255,	     machine_at_nupro592_init, NULL			},
    { "[i430TX] ASUS TX97",			"tx97",			MACHINE_TYPE_SOCKET7,		CPU_PKG_SOCKET5_7, 0, 50000000, 75000000, 2500, 3520, 1.5, 3.0,							MACHINE_PCI | MACHINE_BUS_PS2 | MACHINE_IDE_DUAL,				 8192, 262144, 8192, 255,	         machine_at_tx97_init, NULL			},
#if defined(DEV_BRANCH) && defined(NO_SIO)
    { "[i430TX] Intel AN430TX",			"an430tx",		MACHINE_TYPE_SOCKET7,		CPU_PKG_SOCKET5_7, 0, 60000000, 66666667, 2800, 3520, 1.5, 3.0,							MACHINE_PCI | MACHINE_BUS_PS2 | MACHINE_IDE_DUAL,				 8192, 262144, 8192, 255,	      machine_at_an430tx_init, NULL			},
#endif
    { "[i430TX] Intel YM430TX",			"ym430tx",		MACHINE_TYPE_SOCKET7,		CPU_PKG_SOCKET5_7, 0, 60000000, 66666667, 2800, 3520, 1.5, 3.0,							MACHINE_PCI | MACHINE_BUS_PS2 | MACHINE_IDE_DUAL,				 8192, 262144, 8192, 255,	      machine_at_ym430tx_init, NULL			},
    { "[i430TX] PC Partner MB540N",		"mb540n",		MACHINE_TYPE_SOCKET7,		CPU_PKG_SOCKET5_7, 0, 60000000, 66666667, 2700, 3520, 1.5, 3.0,							MACHINE_PCI | MACHINE_BUS_PS2 | MACHINE_IDE_DUAL,				 8192, 262144, 8192, 255,	       machine_at_mb540n_init, NULL			},
    { "[i430TX] SuperMicro Super P5MMS98",	"p5mms98",		MACHINE_TYPE_SOCKET7,		CPU_PKG_SOCKET5_7, 0, 50000000, 66666667, 2100, 3520, 1.5, 3.0,							MACHINE_PCI | MACHINE_BUS_PS2 | MACHINE_IDE_DUAL,				 8192, 262144, 8192, 255,	      machine_at_p5mms98_init, NULL			},

    /* Apollo VPX */
    { "[VIA VPX] FIC VA-502",			"ficva502",		MACHINE_TYPE_SOCKET7,		CPU_PKG_SOCKET5_7, 0, 50000000, 75000000, 2800, 3520, 1.5, 3.0,							MACHINE_PCI | MACHINE_BUS_PS2 | MACHINE_IDE_DUAL,		 		 8192, 524288, 8192, 127,	     machine_at_ficva502_init, NULL			},

    /* Apollo VP3 */
    { "[VIA VP3] FIC PA-2012",			"ficpa2012",		MACHINE_TYPE_SOCKET7,		CPU_PKG_SOCKET5_7, 0, 55000000, 75000000, 2100, 3520, 1.5, 5.5,							MACHINE_AGP | MACHINE_BUS_PS2 | MACHINE_IDE_DUAL,		 		 8192,1048576, 8192, 127,	    machine_at_ficpa2012_init, NULL			},

    /* SiS 5571 */
#if defined(DEV_BRANCH) && defined(USE_SIS_5571)
    { "[SiS 5571] Rise R534F",			"r534f",		MACHINE_TYPE_SOCKET7,		CPU_PKG_SOCKET5_7, 0, 50000000, 66666667, 2500, 3520, 1.5, 3.0,							MACHINE_PCI | MACHINE_BUS_PS2 | MACHINE_IDE_DUAL,		  		 8192, 393216, 8192, 127,		machine_at_r534f_init, NULL			},
    { "[SiS 5571] MSI MS-5146",			"ms5146",		MACHINE_TYPE_SOCKET7,		CPU_PKG_SOCKET5_7, 0, 50000000, 66666667, 2500, 3520, 1.5, 3.0,							MACHINE_PCI | MACHINE_BUS_PS2 | MACHINE_IDE_DUAL,		  		 8192, 393216, 8192, 127,	       machine_at_ms5146_init, NULL			},
#endif

    /* ALi ALADDiN IV */
#if defined(DEV_BRANCH) && defined(USE_M154X)
    { "[ALi ALADDiN IV] PC Chips M560",		"m560",			MACHINE_TYPE_SOCKET7,		CPU_PKG_SOCKET5_7, 0, 60000000, 66666667, 2800, 3520, 1.5, 3.0,							MACHINE_PCI | MACHINE_BUS_PS2 | MACHINE_IDE_DUAL,				 8192, 262144, 8192, 255,		 machine_at_m560_init, NULL			},
    { "[ALi ALADDiN IV] MSI MS-5164",		"ms5164",		MACHINE_TYPE_SOCKET7,		CPU_PKG_SOCKET5_7, 0, 60000000, 66666667, 2800, 3520, 1.5, 3.0,							MACHINE_PCI | MACHINE_BUS_PS2 | MACHINE_IDE_DUAL,				 8192, 262144, 8192, 255,	       machine_at_ms5164_init, NULL			},
#endif

    /* Super Socket 7 machines */
    /* Apollo MVP3 */
    { "[VIA MVP3] AOpen AX59 Pro",		"ax59pro",		MACHINE_TYPE_SOCKETS7,		CPU_PKG_SOCKET5_7, 0, 66666667, 124242424, 1300, 3520, 1.5, 5.5,						MACHINE_AGP | MACHINE_BUS_PS2 | MACHINE_IDE_DUAL,				 8192,1048576, 8192, 255,	      machine_at_ax59pro_init, NULL			},
    { "[VIA MVP3] FIC VA-503+",			"ficva503p",		MACHINE_TYPE_SOCKETS7,		CPU_PKG_SOCKET5_7, 0, 66666667, 124242424, 2000, 3200, 1.5, 5.5,						MACHINE_AGP | MACHINE_BUS_PS2 | MACHINE_IDE_DUAL,				 8192,1048576, 8192, 255,	         machine_at_mvp3_init, NULL			},
    { "[VIA MVP3] FIC VA-503A",			"ficva503a",		MACHINE_TYPE_SOCKETS7,		CPU_PKG_SOCKET5_7, 0, 66666667, 124242424, 1800, 3100, 1.5, 5.5,						MACHINE_AGP | MACHINE_BUS_PS2 | MACHINE_IDE_DUAL,				 8192, 786432, 8192, 255,	    machine_at_ficva503a_init, NULL			},

    /* Socket 8 machines */
    /* 440FX */
    { "[i440FX] Acer V60N",	        	"v60n",		        MACHINE_TYPE_SOCKET8,		CPU_PKG_SOCKET8, 0, 60000000, 66666667, 2500, 3500, 2.5, 3.0,							MACHINE_PCI | MACHINE_BUS_PS2 | MACHINE_IDE_DUAL,				 8192, 524288, 8192, 127,	         machine_at_v60n_init, NULL			},
    { "[i440FX] ASUS P/I-P65UP5 (C-P6ND)",	"p65up5_cp6nd",		MACHINE_TYPE_SOCKET8,		CPU_PKG_SOCKET8, 0, 60000000, 66666667, 2100, 3500, 2.0, 4.0,							MACHINE_PCI | MACHINE_BUS_PS2 | MACHINE_IDE_DUAL,				 8192,1048576, 8192, 127,	 machine_at_p65up5_cp6nd_init, NULL			},
    { "[i440FX] Biostar MB-8600TTC",		"8600ttc",		MACHINE_TYPE_SOCKET8,		CPU_PKG_SOCKET8, 0, 50000000, 66666667, 2900, 3300, 2.0, 3.5,							MACHINE_PCI | MACHINE_BUS_PS2 | MACHINE_IDE_DUAL,				 8192,1048576, 8192, 127,	      machine_at_8500ttc_init, NULL			},
    { "[i440FX] Gigabyte GA-686NX",		"686nx",		MACHINE_TYPE_SOCKET8,		CPU_PKG_SOCKET8, 0, 60000000, 66666667, 2100, 3500, 2.5, 4.0,							MACHINE_PCI | MACHINE_BUS_PS2 | MACHINE_IDE_DUAL,				 8192, 524288, 8192, 127,	        machine_at_686nx_init, NULL			},
    { "[i440FX] Intel AP440FX",			"ap440fx",		MACHINE_TYPE_SOCKET8,		CPU_PKG_SOCKET8, 0, 60000000, 66666667, 2100, 3500, 2.5, 3.0,							MACHINE_PCI | MACHINE_BUS_PS2 | MACHINE_IDE_DUAL,				 8192, 131072, 8192, 127,	      machine_at_ap440fx_init, NULL			},
    { "[i440FX] Intel VS440FX",			"vs440fx",		MACHINE_TYPE_SOCKET8,		CPU_PKG_SOCKET8, 0, 60000000, 66666667, 2100, 3500, 2.5, 3.0,							MACHINE_PCI | MACHINE_BUS_PS2 | MACHINE_IDE_DUAL,				 8192, 524288, 8192, 127,	      machine_at_vs440fx_init, NULL			},
    { "[i440FX] Micronics M6Mi",		"m6mi",			MACHINE_TYPE_SOCKET8,		CPU_PKG_SOCKET8, 0, 60000000, 66666667, 2900, 3300, 2.5, 3.0,							MACHINE_PCI | MACHINE_BUS_PS2 | MACHINE_IDE_DUAL,				 8192, 786432, 8192, 127,	         machine_at_m6mi_init, NULL			},
    { "[i440FX] PC Partner MB600N",		"mb600n",		MACHINE_TYPE_SOCKET8,		CPU_PKG_SOCKET8, 0, 60000000, 66666667, 2100, 3500, 2.5, 3.0,							MACHINE_PCI | MACHINE_BUS_PS2 | MACHINE_IDE_DUAL,				 8192, 524288, 8192, 127,	       machine_at_mb600n_init, NULL			},

    /* Slot 1 machines */
    /* 440FX */
    { "[i440FX] ASUS P/I-P65UP5 (C-PKND)",	"p65up5_cpknd",		MACHINE_TYPE_SLOT1,		CPU_PKG_SLOT1, 0, 50000000, 66666667, 1800, 3500, 2.0, 5.5,							MACHINE_PCI | MACHINE_BUS_PS2 | MACHINE_IDE_DUAL,				 8192,1048576, 8192, 127,	 machine_at_p65up5_cpknd_init, NULL			},
    { "[i440FX] ASUS KN97",			"kn97",			MACHINE_TYPE_SLOT1,		CPU_PKG_SLOT1, 0, 60000000, 83333333, 1800, 3500, 2.0, 5.5,							MACHINE_PCI | MACHINE_BUS_PS2 | MACHINE_IDE_DUAL,				 8192, 786432, 8192, 127,	         machine_at_kn97_init, NULL			},

    /* 440LX */
    { "[i440LX] ABIT LX6",			"lx6",			MACHINE_TYPE_SLOT1,		CPU_PKG_SLOT1, 0, 60000000, 100000000, 1500, 3500, 2.0, 5.5,							MACHINE_AGP | MACHINE_BUS_PS2 | MACHINE_IDE_DUAL,				 8192,1048576, 8192, 255,	          machine_at_lx6_init, NULL			},
    { "[i440LX] Micronics Spitfire",		"spitfire",		MACHINE_TYPE_SLOT1,		CPU_PKG_SLOT1, 0, 66666667, 66666667, 1800, 3500, 3.5, 6.0,							MACHINE_AGP | MACHINE_BUS_PS2 | MACHINE_IDE_DUAL,				 8192,1048576, 8192, 255,	     machine_at_spitfire_init, NULL			},

    /* 440EX */
    { "[i440EX] QDI EXCELLENT II",		"p6i440e2",		MACHINE_TYPE_SLOT1,		CPU_PKG_SLOT1, 0, 66666667, 83333333, 1800, 3500, 3.0, 8.0,							MACHINE_PCI | MACHINE_BUS_PS2 | MACHINE_IDE_DUAL,				 8192, 524288, 8192, 255,	     machine_at_p6i440e2_init, NULL			},

    /* 440BX */
    { "[i440BX] ASUS P2B-LS",			"p2bls",		MACHINE_TYPE_SLOT1,		CPU_PKG_SLOT1, 0, 50000000, 112121212, 1300, 3500, 2.0, 6.0,							MACHINE_AGP | MACHINE_BUS_PS2 | MACHINE_IDE_DUAL,		 		 8192,1048576, 8192, 255,		machine_at_p2bls_init, NULL			},
    { "[i440BX] ASUS P3B-F",			"p3bf",			MACHINE_TYPE_SLOT1,		CPU_PKG_SLOT1, 0, 66666667, 150000000, 1300, 3500, 2.0, 8.0,							MACHINE_AGP | MACHINE_BUS_PS2 | MACHINE_IDE_DUAL,		 		 8192,1048576, 8192, 255,		 machine_at_p3bf_init, NULL			},
    { "[i440BX] ABIT BF6",			"bf6",			MACHINE_TYPE_SLOT1,		CPU_PKG_SLOT1, 0, 66666667, 133333333, 1800, 3500, 1.5, 8.0,							MACHINE_AGP | MACHINE_BUS_PS2 | MACHINE_IDE_DUAL,		  		 8192, 786432, 8192, 255,		  machine_at_bf6_init, NULL			},
    { "[i440BX] AOpen AX6BC",			"ax6bc",		MACHINE_TYPE_SLOT1,		CPU_PKG_SLOT1, 0, 66666667, 112121212, 1800, 3500, 1.5, 8.0,							MACHINE_AGP | MACHINE_BUS_PS2 | MACHINE_IDE_DUAL,		  		 8192, 786432, 8192, 255,		machine_at_ax6bc_init, NULL			},
    { "[i440BX] Gigabyte GA-686BX",		"686bx",		MACHINE_TYPE_SLOT1,		CPU_PKG_SLOT1, 0, 66666667, 100000000, 1800, 3500, 3.0, 5.5,							MACHINE_AGP | MACHINE_BUS_PS2 | MACHINE_IDE_DUAL,	 			 8192,1048576, 8192, 255,		machine_at_686bx_init, NULL			},
    { "[i440BX] HP Vectra VEi 8",		"vei8",			MACHINE_TYPE_SLOT1,		CPU_PKG_SLOT1, 0, 66666667, 100000000, 1800, 3500, 3.0, 5.5,							MACHINE_AGP | MACHINE_BUS_PS2 | MACHINE_IDE_DUAL,	 			 8192,1048576, 8192, 255,		 machine_at_vei8_init, NULL			},
    { "[i440BX] Tyan Tsunami ATX",		"tsunamiatx",		MACHINE_TYPE_SLOT1,		CPU_PKG_SLOT1, 0, 66666667, 112121212, 1800, 3500, 3.5, 5.0,							MACHINE_AGP | MACHINE_BUS_PS2 | MACHINE_IDE_DUAL | MACHINE_SOUND,	 	 8192,1048576, 8192, 255,	   machine_at_tsunamiatx_init, at_tsunamiatx_get_device	},
    { "[i440BX] SuperMicro Super P6SBA",	"p6sba",		MACHINE_TYPE_SLOT1,		CPU_PKG_SLOT1, 0, 66666667, 100000000, 1800, 3500, 3.0, 8.0,							MACHINE_AGP | MACHINE_BUS_PS2 | MACHINE_IDE_DUAL,		  		 8192, 786432, 8192, 255,	        machine_at_p6sba_init, NULL			},
#if defined(DEV_BRANCH) && defined(NO_SIO)
    { "[i440BX] Fujitsu ErgoPro x365",		"ergox365",		MACHINE_TYPE_SLOT1,		CPU_PKG_SLOT1, 0, 66666667, 100000000, 1800, 3500, 3.5, 5.0,							MACHINE_AGP | MACHINE_BUS_PS2 | MACHINE_IDE_DUAL,		 		 8192, 393216, 8192, 511,	     machine_at_ergox365_init, NULL			},
#endif
    
    /* 440GX */
    { "[i440GX] Freeway FW-6400GX",		"fw6400gx_s1",		MACHINE_TYPE_SLOT1,		CPU_PKG_SLOT1, 0, 100000000, 150000000, 1800, 3500, 3.0, 8.0,							MACHINE_AGP | MACHINE_BUS_PS2 | MACHINE_IDE_DUAL,				16384,2080768,16384, 511,	     machine_at_fw6400gx_init, NULL			},

    /* SMSC VictoryBX-66 */
    { "[SMSC VictoryBX-66] A-Trend ATC6310BXII","atc6310bxii",		MACHINE_TYPE_SLOT1,		CPU_PKG_SLOT1, 0, 66666667, 133333333, 1300, 3500, 3.0, 8.0,							MACHINE_AGP | MACHINE_BUS_PS2 | MACHINE_IDE_DUAL,		 		 8192, 786432, 8192, 255,	  machine_at_atc6310bxii_init, NULL			},

    /* VIA Apollo Pro */
    { "[VIA Apollo Pro] FIC KA-6130",		"ficka6130",		MACHINE_TYPE_SLOT1,		CPU_PKG_SLOT1, 0, 66666667, 100000000, 1800, 3500, 3.5, 5.0,							MACHINE_AGP | MACHINE_BUS_PS2 | MACHINE_IDE_DUAL,	 			 8192, 524288, 8192, 255,	    machine_at_ficka6130_init, NULL			},
    { "[VIA Apollo Pro133] ASUS P3V133",	"p3v133",		MACHINE_TYPE_SLOT1,		CPU_PKG_SLOT1, 0, 66666667, 150000000, 1300, 3500, 2.0, 8.0,							MACHINE_AGP | MACHINE_BUS_PS2 | MACHINE_IDE_DUAL,	  			 8192,1572864, 8192, 255,	       machine_at_p3v133_init, NULL			},
    { "[VIA Apollo Pro133A] ASUS P3V4X",	"p3v4x",		MACHINE_TYPE_SLOT1,		CPU_PKG_SLOT1, 0, 66666667, 150000000, 1300, 3500, 2.0, 8.0,							MACHINE_AGP | MACHINE_BUS_PS2 | MACHINE_IDE_DUAL,	  			 8192,2097152, 8192, 255,		machine_at_p3v4x_init, NULL			},

    /* Slot 2 machines */
    /* 440GX */
    { "[i440GX] Gigabyte GA-6GXU",		"6gxu",			MACHINE_TYPE_SLOT2,		CPU_PKG_SLOT2, 0, 100000000, 133333333, 1800, 3500, 4.0, 6.5,							MACHINE_AGP | MACHINE_BUS_PS2 | MACHINE_IDE_DUAL,		 		16384,2097152,16384, 511,	         machine_at_6gxu_init, NULL			},
    { "[i440GX] Freeway FW-6400GX",		"fw6400gx",		MACHINE_TYPE_SLOT2,		CPU_PKG_SLOT2, 0, 100000000, 150000000, 1800, 3500, 3.0, 8.0,							MACHINE_AGP | MACHINE_BUS_PS2 | MACHINE_IDE_DUAL,				16384,2080768,16384, 511,	     machine_at_fw6400gx_init, NULL			},
    { "[i440GX] SuperMicro Super S2DGE",	"s2dge",		MACHINE_TYPE_SLOT2,		CPU_PKG_SLOT2, 0, 66666667, 100000000, 1800, 3500, 3.0, 7.5,							MACHINE_AGP | MACHINE_BUS_PS2 | MACHINE_IDE_DUAL,		 		16384,2097152,16384, 511,	        machine_at_s2dge_init, NULL			},

    /* PGA370 machines */
    /* 440LX */
    { "[i440LX] SuperMicro Super 370SLM",	"s370slm",		MACHINE_TYPE_SOCKET370,		CPU_PKG_SOCKET370, 0, 66666667, 100000000, 1800, 3500, MACHINE_MULTIPLIER_FIXED,				MACHINE_AGP | MACHINE_BUS_PS2 | MACHINE_IDE_DUAL,		 		 8192, 786432, 8192, 255,	      machine_at_s370slm_init, NULL			},

    /* 440BX */
    { "[i440BX] AEWIN AW-O671R",		"awo671r",		MACHINE_TYPE_SOCKET370,		CPU_PKG_SOCKET370, 0, 66666667, 133333333, 1300, 3500, 2.0, 8.0, /* limits assumed */				MACHINE_AGP | MACHINE_BUS_PS2 | MACHINE_IDE_DUAL,		 		 8192, 524288, 8192, 255,	      machine_at_awo671r_init, NULL			},
    { "[i440BX] ASUS CUBX",			"cubx",			MACHINE_TYPE_SOCKET370,		CPU_PKG_SOCKET370, 0, 66666667, 150000000, 1300, 3500, 2.0, 8.0,						MACHINE_AGP | MACHINE_BUS_PS2 | MACHINE_IDE_DUAL,		 		 8192,1048576, 8192, 255,		 machine_at_cubx_init, NULL			},
    { "[i440BX] AmazePC AM-BX133",		"ambx133",		MACHINE_TYPE_SOCKET370,		CPU_PKG_SOCKET370, 0, 66666667, 133333333, 1300, 3500, 2.0, 8.0, /* limits assumed */				MACHINE_AGP | MACHINE_BUS_PS2 | MACHINE_IDE_DUAL,		 		 8192, 786432, 8192, 255,	      machine_at_ambx133_init, NULL			},
    { "[i440BX] Tyan Trinity 371",		"trinity371",		MACHINE_TYPE_SOCKET370,		CPU_PKG_SOCKET370, 0, 66666667, 133333333, 1300, 3500, 3.5, 7.0,						MACHINE_AGP | MACHINE_BUS_PS2 | MACHINE_IDE_DUAL,		 		 8192, 786432, 8192, 255,	   machine_at_trinity371_init, NULL			},

    /* 440ZX */
    { "[i440ZX] Soltek SL-63A1",		"63a",			MACHINE_TYPE_SOCKET370,		CPU_PKG_SOCKET370, 0, 66666667, 100000000, 1800, 3500, 2.0, 7.5,						MACHINE_AGP | MACHINE_BUS_PS2 | MACHINE_IDE_DUAL,				 8192, 524288, 8192, 255,		  machine_at_63a_init, NULL			},

    /* SMSC VictoryBX-66 */
    { "[SMSC VictoryBX-66] A-Trend ATC7020BXII","atc7020bxii",		MACHINE_TYPE_SOCKET370,		CPU_PKG_SOCKET370, 0, 66666667, 133333333, 1300, 3500, 3.0, 8.0,						MACHINE_AGP | MACHINE_BUS_PS2 | MACHINE_IDE_DUAL,		 		 8192,1048576, 8192, 255,	  machine_at_atc7020bxii_init, NULL			},

    /* VIA Apollo Pro */
    { "[VIA Apollo Pro] PC Partner APAS3",	"apas3",		MACHINE_TYPE_SOCKET370,		CPU_PKG_SOCKET370, 0, 66666667, 100000000, 1800, 3500, 3.0, 8.0,						MACHINE_AGP | MACHINE_BUS_PS2 | MACHINE_IDE_DUAL,	  			 8192, 786432, 8192, 255,	        machine_at_apas3_init, NULL			},
    { "[VIA Apollo Pro133] ECS P6BAP",		"p6bap",		MACHINE_TYPE_SOCKET370,		CPU_PKG_SOCKET370, 0, 66666667, 150000000, 1300, 3500, 2.0, 8.0,						MACHINE_AGP | MACHINE_BUS_PS2 | MACHINE_IDE_DUAL,	  			 8192,1572864, 8192, 255,	        machine_at_p6bap_init, NULL			},
    { "[VIA Apollo Pro133A] AEWIN WCF-681",	"wcf681",		MACHINE_TYPE_SOCKET370,		CPU_PKG_SOCKET370, 0, 66666667, 133333333, 1300, 3500, 2.0, 8.0, /* limits assumed */				MACHINE_AGP | MACHINE_BUS_PS2 | MACHINE_IDE_DUAL,	  			 8192,1048576, 8192, 255,	       machine_at_wcf681_init, NULL			},
    { "[VIA Apollo Pro133A] ASUS CUV4X-LS",	"cuv4xls",		MACHINE_TYPE_SOCKET370,		CPU_PKG_SOCKET370, 0, 66666667, 150000000, 1300, 3500, 2.0, 8.0,						(MACHINE_AGP & ~MACHINE_AT) | MACHINE_BUS_PS2 | MACHINE_IDE_DUAL,		16384,1572864, 8192, 255,	      machine_at_cuv4xls_init, NULL			},
    { "[VIA Apollo Pro133A] Acorp 6VIA90AP",	"6via90ap",		MACHINE_TYPE_SOCKET370,		CPU_PKG_SOCKET370, 0, 66666667, 150000000, 1300, 3500, MACHINE_MULTIPLIER_FIXED,				MACHINE_AGP | MACHINE_BUS_PS2 | MACHINE_IDE_DUAL,	  			 8192,1572864, 8192, 255,	     machine_at_6via90ap_init, NULL			},
    { "[VIA Apollo ProMedia] Jetway 603TCF",	"603tcf",		MACHINE_TYPE_SOCKET370,		CPU_PKG_SOCKET370, 0, 66666667, 150000000, 1300, 3500, 2.0, 8.0,						MACHINE_AGP | MACHINE_BUS_PS2 | MACHINE_IDE_DUAL,	  			 8192,1048576, 8192, 255,	       machine_at_603tcf_init, NULL			},

    /* Miscellaneous/Fake/Hypervisor machines */
    { "[i440BX] Microsoft Virtual PC 2007",	"vpc2007",		MACHINE_TYPE_MISC,		CPU_PKG_SLOT1, CPU_BLOCK(CPU_PENTIUM2, CPU_CYRIX3S), 0, 0, 0, 0, 0, 0,						MACHINE_AGP | MACHINE_BUS_PS2 | MACHINE_IDE_DUAL,		  		 8192,1048576, 8192, 255,	      machine_at_vpc2007_init, NULL			},

    { NULL,					NULL,			MACHINE_TYPE_NONE,		0, 0, 0, 0, 0, 0, 0, 0,												0,										    0,      0,    0,   0,			         NULL, NULL			}
};


int
machine_count(void)
{
    return((sizeof(machines) / sizeof(machine)) - 1);
}


char *
machine_getname(void)
{
    return((char *)machines[machine].name);
}


char *
machine_getname_ex(int m)
{
    return((char *)machines[m].name);
}


const device_t *
machine_getdevice(int m)
{
    if (machines[m].get_device)
	return(machines[m].get_device());

    return(NULL);
}


char *
machine_get_internal_name(void)
{
    return((char *)machines[machine].internal_name);
}


char *
machine_get_internal_name_ex(int m)
{
    return((char *)machines[m].internal_name);
}


int
machine_get_nvrmask(int m)
{
    return(machines[m].nvrmask);
}


int
machine_get_machine_from_internal_name(char *s)
{
    int c = 0;

    while (machines[c].init != NULL) {
	if (!strcmp(machines[c].internal_name, (const char *)s))
		return(c);
	c++;
    }

    return(0);
}<|MERGE_RESOLUTION|>--- conflicted
+++ resolved
@@ -69,20 +69,11 @@
     { "[8088] Eagle PC Spirit",			"pcspirit",		MACHINE_TYPE_8088,		CPU_PKG_8088, 0, 0, 0, 0, 0, 0, 0,										MACHINE_PC,									  128,   640,  64,    0,	machine_xt_eaglepcspirit_init, NULL			},
     { "[8088] Generic XT clone",		"genxt",		MACHINE_TYPE_8088,		CPU_PKG_8088, 0, 0, 0, 0, 0, 0, 0,										MACHINE_PC,									   64,   640,  64,    0,		   machine_genxt_init, NULL			},
     { "[8088] Juko XT clone",			"jukopc",		MACHINE_TYPE_8088,		CPU_PKG_8088, 0, 0, 0, 0, 0, 0, 0,										MACHINE_PC,									   64,   640,  64,    0,	       machine_xt_jukopc_init, NULL			},
-<<<<<<< HEAD
-    { "[8088] Multitech PC-700",		"multitech_pc700",	MACHINE_TYPE_8088,		CPU_PKG_8088, 0, 0, 0, 0, 0, 0, 0,										MACHINE_PC,									   128,  640,  64,    0,       machine_xt_multitechpc700_init, NULL			},
-    { "[8088] NCR PC4i",		        "ncr_pc4i",		MACHINE_TYPE_8088,		CPU_PKG_8088, 0, 0, 0, 0, 0, 0, 0,                                                                              MACHINE_PC,                        					           256,  640,  256,   0,	      machine_xt_ncrpc4i_init, NULL			},
-    { "[8088] Olivetti M19",			"olivetti_m19",		MACHINE_TYPE_8088,		CPU_PKG_8088, 0, 0, 0, 0, 0, 0, 0,										MACHINE_PC | MACHINE_VIDEO_FIXED,						   256,  640,  256,   0,	       machine_xt_olim19_init, NULL			},
-    { "[8088] OpenXT",				"open_xt",		MACHINE_TYPE_8088,		CPU_PKG_8088, 0, 0, 0, 0, 0, 0, 0,										MACHINE_PC,									   64,   640,  64,    0,	      machine_xt_open_xt_init, NULL			},
-    { "[8088] Philips P3105/NMS9100",	        "philips_p3105",	MACHINE_TYPE_8088,		CPU_PKG_8088, 0, 0, 0, 0, 0, 0, 0,										MACHINE_PC | MACHINE_XTA,									   256,  768,  128,   0,		machine_xt_p3105_init, NULL			},
-=======
     { "[8088] Multitech PC-700",		"pc700",		MACHINE_TYPE_8088,		CPU_PKG_8088, 0, 0, 0, 0, 0, 0, 0,										MACHINE_PC,									   128,  640,  64,    0,       machine_xt_multitechpc700_init, NULL			},
     { "[8088] NCR PC4i",		        "pc4i",			MACHINE_TYPE_8088,		CPU_PKG_8088, 0, 0, 0, 0, 0, 0, 0,                                                                              MACHINE_PC,                        					           256,  640,  256,   0,	      machine_xt_ncrpc4i_init, NULL			},
     { "[8088] Olivetti M19",			"m19",			MACHINE_TYPE_8088,		CPU_PKG_8088, 0, 0, 0, 0, 0, 0, 0,										MACHINE_PC | MACHINE_VIDEO_FIXED,						   256,  640,  256,   0,	       machine_xt_olim19_init, NULL			},
     { "[8088] OpenXT",				"openxt",		MACHINE_TYPE_8088,		CPU_PKG_8088, 0, 0, 0, 0, 0, 0, 0,										MACHINE_PC,									   64,   640,  64,    0,	      machine_xt_open_xt_init, NULL			},
-    { "[8088] Philips P3105/NMS9100",	        "p3105",		MACHINE_TYPE_8088,		CPU_PKG_8088, 0, 0, 0, 0, 0, 0, 0,										MACHINE_PC,									   256,  768,  256,   0,		machine_xt_p3105_init, NULL			},
-    { "[8088] Philips P3120",	                "p3120",		MACHINE_TYPE_8088,		CPU_PKG_8088, 0, 0, 0, 0, 0, 0, 0,										MACHINE_PC,									   256,  768,  256,   0,		machine_xt_p3120_init, NULL			},
->>>>>>> c65777c3
+    { "[8088] Philips P3105/NMS9100",	        "p3105",		MACHINE_TYPE_8088,		CPU_PKG_8088, 0, 0, 0, 0, 0, 0, 0,										MACHINE_PC | MACHINE_XTA,							   256,  768,  256,   0,		machine_xt_p3105_init, NULL			},
     { "[8088] Phoenix XT clone",		"pxxt",			MACHINE_TYPE_8088,		CPU_PKG_8088, 0, 0, 0, 0, 0, 0, 0,										MACHINE_PC,									   64,   640,  64,    0,		 machine_xt_pxxt_init, NULL			},
     { "[8088] Schneider EuroPC",		"europc",		MACHINE_TYPE_8088,		CPU_PKG_8088_EUROPC, 0, 0, 0, 0, 0, 0, 0,									MACHINE_PC | MACHINE_XTA | MACHINE_MOUSE,					  512,   640, 128,   15,		  machine_europc_init, NULL			},
     { "[8088] Tandy 1000",			"tandy",		MACHINE_TYPE_8088,		CPU_PKG_8088_EUROPC, 0, 0, 0, 0, 0, 0, 0,									MACHINE_PC | MACHINE_VIDEO_FIXED,						  128,   640, 128,    0,		   machine_tandy_init, tandy1k_get_device	},
@@ -95,7 +86,7 @@
     { "[8088] Zenith Data Systems Z-151/152/161", "zdsz151",		MACHINE_TYPE_8088,		CPU_PKG_8088, 0, 0, 0, 0, 0, 0, 0,										MACHINE_PC,									  128,   640,  64,    0,	         machine_xt_z151_init, NULL			},
     { "[8088] Zenith Data Systems Z-159",	"zdsz159",		MACHINE_TYPE_8088,		CPU_PKG_8088, 0, 0, 0, 0, 0, 0, 0,										MACHINE_PC,									  128,   640,  64,    0,	         machine_xt_z159_init, NULL			},
     { "[8088] Zenith Data Systems SupersPort (Z-184)", "zdsupers",	MACHINE_TYPE_8088,		CPU_PKG_8088, 0, 0, 0, 0, 0, 0, 0,					                                        MACHINE_PC | MACHINE_VIDEO_FIXED,					          128,   640,  128,   0,	         machine_xt_z184_init, z184_get_device	        },
-    { "[GC100A] Philips P3120",	                "philips_p3120",	MACHINE_TYPE_8088,		CPU_PKG_8088, 0, 0, 0, 0, 0, 0, 0,										MACHINE_PC | MACHINE_XTA,									   256,  768,  128,   0,		machine_xt_p3120_init, NULL			},
+    { "[GC100A] Philips P3120",	                "p3120",		MACHINE_TYPE_8088,		CPU_PKG_8088, 0, 0, 0, 0, 0, 0, 0,										MACHINE_PC | MACHINE_XTA,							   256,  768,  256,   0,		machine_xt_p3120_init, NULL			},
     
     /* 8086 Machines */
     { "[8086] Amstrad PC1512",			"pc1512",		MACHINE_TYPE_8086,		CPU_PKG_8086, 0, 8000000, 8000000, 0, 0, 0, 0,									MACHINE_PC | MACHINE_VIDEO_FIXED | MACHINE_MOUSE,				  512,   640, 128,   63,		  machine_pc1512_init, pc1512_get_device	},
@@ -130,15 +121,10 @@
     { "[ISA] Compaq Portable II",		"portableii",		MACHINE_TYPE_286,		CPU_PKG_286, 0, 0, 0, 0, 0, 0, 0,										MACHINE_AT,									  640, 16384, 128,  127,	   machine_at_portableii_init, NULL			},
     { "[ISA] Compaq Portable III",		"portableiii",		MACHINE_TYPE_286,		CPU_PKG_286, 0, 0, 0, 0, 0, 0, 0,										MACHINE_AT | MACHINE_VIDEO,							  640, 16384, 128,  127,	  machine_at_portableiii_init, at_cpqiii_get_device	},
     { "[ISA] MR 286 clone",			"mr286",		MACHINE_TYPE_286,		CPU_PKG_286, 0, 0, 0, 0, 0, 0, 0,										MACHINE_AT | MACHINE_IDE,							  512, 16384, 128,  127,	        machine_at_mr286_init, NULL			},
-<<<<<<< HEAD
-    { "[ISA] NCR PC8/810/710/3390/3392",	"ncr_pc8",		MACHINE_TYPE_286,		CPU_PKG_286, 0, 0, 0, 0, 0, 0, 0,									MACHINE_AT,									  512, 16384, 128,  127,		machine_at_ncrpc8_init, NULL		},
+    { "[ISA] NCR PC8/810/710/3390/3392",	"pc8",			MACHINE_TYPE_286,		CPU_PKG_286, 0, 0, 0, 0, 0, 0, 0,          	                         					MACHINE_AT,									  512, 16384, 128,  127,	       machine_at_ncrpc8_init, NULL			},
 #if defined(DEV_BRANCH) && defined(USE_OLIVETTI)
-    { "[ISA] Olivetti M290",		    "olivetti_m290",		MACHINE_TYPE_286,		CPU_PKG_286, 0, 0, 0, 0, 0, 0, 0,									MACHINE_AT,									  640, 16384, 128, 127,			machine_at_olim290_init, NULL		},
-#endif
-=======
-    { "[ISA] NCR PC8/810/710/3390/3392",	"pc8",			MACHINE_TYPE_286,		CPU_PKG_286, 0, 0, 0, 0, 0, 0, 0,          	                         					MACHINE_AT,									  512, 16384, 128,  127,	       machine_at_ncrpc8_init, NULL			},
     { "[ISA] Olivetti M290",			"m290",			MACHINE_TYPE_286,		CPU_PKG_286, 0, 0, 0, 0, 0, 0, 0,               	                    					MACHINE_AT,									  640, 16384, 128, 127,		      machine_at_olim290_init, NULL			},
->>>>>>> c65777c3
+#endif
     #if defined(DEV_BRANCH) && defined(USE_OPEN_AT)
     { "[ISA] OpenAT",				"open_at",		MACHINE_TYPE_286,		CPU_PKG_286, 0, 0, 0, 0, 0, 0, 0,										MACHINE_AT,									  256, 15872, 128,   63,	      machine_at_open_at_init, NULL			},
 #endif
